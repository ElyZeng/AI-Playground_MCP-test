--- conflicted
+++ resolved
@@ -27,22 +27,22 @@
       "filter": ["!__pycache__/"]
     },
     {
-<<<<<<< HEAD
       "from": "external/OpenVINO",
       "to": "OpenVINO",
       "filter": ["!__pycache__/", "!.cache/", "!db/", "!llm_cache/"]
     },
     {
-      "from": "external/intel_extension_for_pytorch-2.3.110+xpu-cp311-cp311-win_amd64.whl",
-      "to": "intel_extension_for_pytorch-2.3.110+xpu-cp311-cp311-win_amd64.whl"
-=======
+      "from": "external/OpenVINO",
+      "to": "OpenVINO",
+      "filter": ["!__pycache__/", "!.cache/", "!db/", "!llm_cache/"]
+    },
+    {
       "from": "external/intel_extension_for_pytorch-2.3.110+bmg-cp311-cp311-win_amd64.whl",
       "to": "intel_extension_for_pytorch-2.3.110+bmg-cp311-cp311-win_amd64.whl"
     },
     {
       "from": "external/intel_extension_for_pytorch-2.3.110+arl_h-cp311-cp311-win_amd64.whl",
       "to": "intel_extension_for_pytorch-2.3.110+arl_h-cp311-cp311-win_amd64.whl"
->>>>>>> a210a362
     },
     {
       "from": "external/llama_cpp_python-0.3.2-cp311-cp311-win_amd64.whl",
