{
  "name": "FaceSwap-HD",
  "backend": "comfyui",
  "comfyUIRequirements": {
    "pythonPackages": [
      "https://github.com/Gourieff/Assets/raw/main/Insightface/insightface-0.7.3-cp312-cp312-win_amd64.whl",
      "onnxruntime"
    ],
    "customNodes": ["Gourieff/comfyui-reactor@d2318ad140582c6d0b68c51df342319b502006ed"],
    "requiredModels": [
      {
        "type": "defaultCheckpoint",
        "model": "RunDiffusion/Juggernaut-XL-v9/unet/diffusion_pytorch_model.fp16.safetensors"
      },
      {
        "type": "defaultCheckpoint",
        "model": "RunDiffusion/Juggernaut-XL-v9/text_encoder/model.fp16.safetensors"
      },
      {
        "type": "defaultCheckpoint",
        "model": "RunDiffusion/Juggernaut-XL-v9/text_encoder_2/model.fp16.safetensors"
      },
      {
        "type": "defaultCheckpoint",
        "model": "RunDiffusion/Juggernaut-XL-v9/vae/diffusion_pytorch_model.fp16.safetensors"
      },
      {
        "type": "defaultLora",
        "model": "latent-consistency/lcm-lora-sdxl/pytorch_lora_weights.safetensors"
      },
      {
        "type": "faceswap",
        "model": "Aitrepreneur/insightface/inswapper_128.onnx",
        "additionalLicenceLink": "https://huggingface.co/datasets/Gourieff/ReActor"
      },
      {
        "type": "facerestore",
        "model": "gmk123/GFPGAN/GFPGANv1.4.pth"
      },
      {
        "type": "nsfwdetector",
        "model": "AdamCodd/vit-base-nsfw-detector/config.json"
      },
      {
        "type": "nsfwdetector",
        "model": "AdamCodd/vit-base-nsfw-detector/model.safetensors"
      },
      {
        "type": "nsfwdetector",
        "model": "AdamCodd/vit-base-nsfw-detector/preprocessor_config.json"
      }
    ]
  },
<<<<<<< HEAD
  "tags": ["SDXL", "v2.5", "Fast-LCM", "non-com"],
=======
  "tags": ["SDXL", "v2.5", "LCM", "non-com"],
>>>>>>> a7e20832
  "requirements": ["high-vram"],
  "inputs": [
    {
      "nodeTitle": "ReActor 🌌 Fast Face Swap",
      "nodeInput": "enabled",
      "type": "boolean",
      "label": "Activate FaceSwap",
      "defaultValue": true
    },
    {
      "nodeTitle": "Load Image",
      "nodeInput": "image",
      "type": "image",
      "label": "Reference Image",
      "defaultValue": "data:image/png;base64,iVBORw0KGgoAAAANSUhEUgAAAgAAAAIACAYAAAD0eNT6AAAZMElEQVR4nO3daXMTZ9aA4aPFFl6wDdgQ2xAChAEya/7/T0hmMkvlTZFJUiSYxYDBOCAv2t4PlKmEAWy1JUutc11fZoqopce2pL776a3y9ddf9wIASKU66gEAAKdPAABAQgIAABISAACQkAAAgIQEAAAkJAAAICEBAAAJCQAASEgAAEBCAgAAEhIAAJCQAACAhAQAACQkAAAgIQEAAAkJAABISAAAQEICAAASEgAAkJAAAICEBAAAJCQAACAhAQAACQkAAEhIAABAQgIAABISAACQkAAAgIQEAAAkJAAAICEBAAAJCQAASEgAAEBCAgAAEhIAAJCQAACAhAQAACQkAAAgIQEAAAkJAABISAAAQEICAAASEgAAkJAAAICEBAAAJCQAACAhAQAACQkAAEhIAABAQgIAABISAACQkAAAgIQEAAAkJAAAICEBAAAJCQAASEgAAEBCAgAAEhIAAJCQAACAhAQAACQkAAAgIQEAAAkJAABISAAAQEICAAASEgAAkJAAAICEBAAAJCQAACAhAQAACQkAAEhIAABAQgIAABISAACQkAAAgIQEAAAkJAAAICEBAAAJCQAASEgAAEBCAgAAEhIAAJCQAACAhAQAACQkAAAgIQEAAAkJAABISAAAQEICAAASEgAAkJAAAICEBAAAJCQAACAhAQAACQkAAEhIAABAQgIAABISAACQkAAAgIQEAAAkJAAAICEBAAAJCQAASEgAAEBCAgAAEhIAAJCQAACAhAQAACQkAAAgIQEAAAkJAABISAAAQEICAAASEgAAkJAAAICEBAAAJCQAACAhAQAACQkAAEhIAABAQgIAABISAACQkAAAgIQEAAAkJAAAICEBAAAJCQAASEgAAEBCAgAAEhIAAJCQAACAhAQAACQkAAAgIQEAAAkJAABISAAAQEICAAASEgAAkJAAAICEBAAAJCQAACAhAQAACQkAAEhIAABAQgIAABISAACQkAAAgIQEAAAkJAAAICEBAAAJCQAASEgAAEBCAgAAEhIAAJCQAACAhAQAACQkAAAgIQEAAAkJAABISAAAQEICAAASEgAAkJAAAICEBAAAJCQAACAhAQAACQkAAEhIAABAQgIAABISAACQkAAAgIQEAAAkJAAAICEBAAAJCQAASEgAAEBCAgAAEhIAAJCQAACAhAQAACQkAAAgIQEAAAkJAABISAAAQEICAAASEgAAkJAAAICEBAAAJCQAACAhAQAACQkAAEhIAABAQgIAABISAACQkAAAgIQEAAAkJAAAICEBAAAJCQAASEgAAEBCAgAAEhIAAJCQAACAhAQAACQkAAAgIQEAAAkJAABISAAAQEICAAASEgAAkJAAAICEBAAAJCQAACAhAQAACdVHPQCgHA4ODmJ7ezt2dnbi4OAgWq1WtNvtaLVa0el0YmpqKur1ekxNTcXU1FScOXMmFhcXY3FxMapV2xowbgRAid27dy82Njb6Xm59fT2uXbtW6DW//vrr2Nvb62uZa9euxfr6+pGP++qrr2J/f7/QuD6kVqu9XSkd/u/8/HwsLi7G/Pz8QF+r6Pi//PLLmJubG+hYBqXZbMajR49ie3s7dnd3P/rYg4ODODg4+N2/bWxsRKVSiYWFhTh37lysrq5GrVYb5pA/6OnTp3H37t2BPueNGzdidXV1oM85jM9BRESlUol6vf67z0Oj0XgbaVNTUwN/TcabAGCidTqd6HQ6v/tCffr0aURE1Ov1WFhYiIsXL8by8vKohjiWdnd345dffnn7uzqJXq8XL1++jJcvX8bGxkasr6/H2traqYfAUQFTRLPZHPhzDkuv14tWqxWtVut3v4tHjx5FRMTs7OzbSDtz5syohskpEgCk1W634/nz5/H8+fOYnZ2NK1euxMrKyqiHNVLdbjd++umnePz48VCev91ux88//xwPHjyI69evx8WLF4fyOu8zjJX1MKJiVJrNZjSbzXj48GFcvHgxrly5IgQmnB1zEG++/O7evRv/+Mc/JupLvR+tViv+85//DG3l/1vtdju+//77uHfv3tBf69AwAqBMMwDH1ev1YnNzM/7+97/Hzz//POrhMEQCAH6j2WzGv/71r9je3h71UE7V69ev45///Gf8+uuvp/q6Gxsb8d1330W32x3q6/R6vb6PXTmOg4ODaLfbA3/ecdDr9eL+/fun8vdhNAQAvKPdbse3334bm5ubox7KqWi1WvHtt98O5cCz49ja2or//ve/Q32N/f39oa3EJn3GaGtrK/79739Hq9Ua9VAYMAEA79Hr9eKHH3449S3iUfj+++//5+j90/b06dOhBtcwp+oncTfAu169ejXwMygYPQEAH9Dr9eLu3bsTO8Ub8WYK/sWLF6MeRkRE/Pjjj0NbmQ5zJT3pMwCHtre348GDB6MeBgMkAOAj9vb24scffxz1MIZif39/rA7y6na7Q/tdD3MlnWEG4NC9e/fi1atXox4GAyIA4AhPnz6N169fj3oYA/fo0aPo9XqjHsbvvHz5cigrGDMAg9Hr9cYqGjkZAQDH8PDhw1EPYaA6nc6pnO5XxDCmmYe5kt7b20t1lPyLFy9SRc8kEwBwDE+fPp2oo6A3NzcHcmxDtVqNRqMRs7OzMT09PYCRRTx79mygZyQM+1S9YZ1iOM4Orx5IubkSIKU3MzPzwZvNHN605qS63W5sbm7G5cuXT/xc4+DZs2cnWv78+fOxtrYWCwsLv/vdt1qteP78edy/f7/wSrHX68XW1lasra2daIyHTmNrtdlsxuzs7NBf52M+9jmIeDPrM6hQ2dzcjKtXr47svg4MhgCg9G7fvv3Rm+l0Op3Y3d2NJ0+enGi/9/b29kQEQLfbPdF+9o/dAGdqaiouXboUKysrcffu3dja2ir0Gjs7OwMLgNM4SG8cDgQ86nMQ8eZvv7u7Gy9evIgHDx4UjuNOpxOvXr2KxcXFQsszHuwCYOLVarWYn5+P69evx5/+9KfCt6adlKOfX716VXif9fr6+rHufletVuPWrVsxMzNT6HV2dnYKLfc+p7FyLss+8Wq1GnNzc3H58uX429/+dqJZiwzXyJh0AoBUFhcX4+rVq4WWbbfbY7Gld1JFV661Wi0+/fTTYz++Wq3GZ599Vui1Dg4OBjZdfVq7AMqm0WjEnTt3CgexACg/AUA6q6urUa8X2/s1CV96RX+GlZWVvvf5nj9/vvB95gc149LvyrnIHfDKMgPwrpmZmbh06VKhZQc5S8NoCADSqVarce7cuULLlvWL/reK7vddWFjoe5lKpVJouYgYyOWJO51O389z/vz5vl+n2+2W9kyAordkbrVaE32VzAwEACkddbDUh0zCF17Rn6Ho72yUv+t+t/6r1WosLS0Veq2yxuH8/HxUKpVCy07C5yEzAUBKRaZ5IybjC6/oz1B0t0nR5Qbxu+53pXzmzJnCBy6W8TiAiDezNEV/5kn4PGQmAEhplCulUSv6MxQ953uUv+t+V8ozMzNx5syZQlvEZZ0BiMj9echMAJBS0SOfy/6F1+12C58CWHSaeJTTy/2ulGdmZqJSqRSaISrrDEBE8bgr++chOwEAfeh0OqMewomM281/PmYQYy0yA/Db/x3ma42TopGW6R4Ik0gAABOpyDX6TxIA7XZ7ou4XweQTAMBE2t3d7XsW4SQBEFHuWQDyEQDAROp3ZVyv199etKhoAJT5QEDyEQDARCpyAOD7/n8/zABQJgIAmEhFDwCMiJieni50ZLwAoEwEADCRTjIDEJHrngDkJACAiXTSACiyG2B/f7/0p4qShwAAJk6RFfG7W/wOBGTSCQBg4hTZFz+IGYCirw2jIACAidPvVvj7DvozA8CkEwDAxDnJGQAf+7dhvDaMigCAPhS9aQqnaxABUK/XC90lzwwAZSEASKnoTUyK3jaV03XSMwCO+vejXrtMN10iLwFASkVvYyoAxl+Rm/IMMgCK3IQIRkEAkNL+/n6h5QTA+BvEGQBH/fswxgCnTQCQ0qtXrwotJwDGX78r30ql8sGr/gkAJpkAIJ1utxsvXrwotGzRFQKnp9/9/41GIyqVynv/m1MBmWQCgHQeP35c+BiAs2fPDng0DNogzgA4zn8b5BhgFAQAqezs7MS9e/cKLVur1WJ2dnawA2LgBnUGQEREtVqNRqMx9DHAKNihycTrdruxt7cXT548iYcPHxY+BdDW//g7/Fv346it/JmZmb4PGu10OrG/v18oHuC0CABK7+7du1Gtvn8yq9VqFT7i/11LS0sDeR6GZ5BnABwqclvgiDezAAKAcSYAKL3T2N9arVbj0qVLQ38dTqbI1PtxZgCKaDabopGx5hgAOIbl5eWYmpoa9TA4Qr8xeJx9/A4EZFIJADiGtbW1UQ+BYxjkAYD9PGYQY4HTJgDgCMvLyzE/Pz/qYXAMgzwF8NCZM2c+eJ2AQY4FTpsAgI9oNBrx+eefj3oYHEOv1xvKDMDHrhT4Ma1Wq/D1JuA0CAD4gEqlErdu3XL535LY29vr+y58x53edxwAk0gAwHtUKpW4ceNGLCwsjHooHNMwzgDo93HvchwA48ymDbyjXq/H7du3ncJVMkW2to87tW8GgEkkAOA3Zmdn486dO276U0L9rmzr9fqxT+0sejEgAcA4EwAQb7bwrly5EisrK4WO+Gb0hnEAYJHH/pZdAIwzAUBatVotFhcXY2VlJVZWVkY9HE5omAHQaDSiWq32fR+Jvb296Ha7H7xUNYySAGCi1Wq1t1O99Xo96vV6zM/Px9LSUszNzdnanxAHBwd9n3LX71b9zMxMvH79uq9lIt6EydzcXN/LwbAJAErvyy+/9AWb3DBuAvS+xxcJgGaz6f3JWDIvBZTeME8BLPr4Q44DYFwJAKD0hnkK4CGnAjJpBABQev1uZU9PT0etVutrGTMATBoBAJTeMG4CNIhlIt4EQL+XKIbT4CBAoNQ6nU4cHBz0tczU1FShLfNarRadTqevZbrdbuzv7xe+mBAMiwAASq3IPvZnz57Fs2fPhjCa92s2mwKAsWMXAFBqZTjIrgxjJB8BAJRaGQ6yK8MYyUcAAKVWhq3rMoyRfAQAUGpl2LouwxjJRwAApdXr9WJvb2/UwzhSu93u+0wFGDYBUGJuZEO/yvSeOc5Yy3SO/TjvBij6O3SXw3Lz1yuxfq9kNir1urNNx0W1Wi0cAUVXEkWXO877ZpxXqu8a590A/V7b4JDPdrkJgBIr+uHr97apJ13Wl8R4mZqaKrRc0ZVE0ffbcd4347xSfdc4x8ow/0aMLwFQYqcdAL1er9BKwJfEeDnt980wVy7jvFJ917jGykmOo/DZLjcBUGJFP3xF7mke8ebLtsh0ri+J8XLa75uiy01aAIzrWF+/fh3dbrfQsj7b5SYASqzoVO7e3l7s7+/3vdzOzk6h1ys6Toaj6N+jyN+/1+vFr7/+Wuj1jjPOcd2qfp+Dg4MT7X4bls3NzULLTU1NCYCS89crsdnZ2ahWq4XqfXNzMz799NO+lnn8+HHfrzM9PR3T09N9L8fwnD17Nra2tvpe7tmzZ3H9+vW+jvx+8eJF4dPfzp49+9H/vre31/d7/8KFC3Hnzp1C4/mtr776qlBE7+7uHvlznaa9vb148uRJoWXH6eegGDMAJVapVGJ+fr7Qsg8ePOhrv9/jx48LTeX6khg/CwsLhZZrt9vxyy+/HPvx3W437t27V+i1pqenj7x5TpGt/6K39B3U84zTjMXBwUF89913hQ/uLPo+YnwIgJIr+iHsdDrxf//3f8eKgK2trfjpp58KvY4AGD/z8/OFTwXc2Ng41kxQt9uN77//vvB+7+O8r4s896gDYNTHAfR6vdjd3Y2HDx/GN998U/j4jAif7UlgF0DJneRD2Gw245tvvonV1dVYWlqKmZmZaDQa0e12Y29vL5rNZjx9+rTQdPEhWwlHu3v37tAuqHL16tU4d+7c7/6tWq3G/Px84X3zP/zwQ7x48SLW19fj7Nmzv4uJdrsdz58/j/v3759oa/c475tRzgDMzs4WWm6YAXDU+6jT6cTe3t5ALpxUq9UKzz4yPgRAyS0tLUWtVis8jdfpdGJjYyM2NjYiIgofU/A+09PTthKOYZgrhQ8ddLayslI4ACLezAptbW1FtVqN6enpqNVq0W63C+0Xf1elUokLFy4c+bgiv7eiK+53jeMugNOcXbh48WJpLkTGh9kFUHK1Wi0uXbo0sOcb1Mo/ImJ1dbVUl57N5NKlSwP5Aj+cLXr9+vVAVv4Rbw7UazQaRz6u3xVevV4f2FHrRQNgUFvgo7a2tjbqITAAAmACrK6ujnoI/6NarcYnn3wy6mHwAbVabWz/Puvr60c+ptVq9X1K3aC2/iMiGo1God02h/vgy+xwdyHlJwAmwMzMzP/s5x215eVl5/+PubW1tbGboVlYWDjWbqNR7v8/6fON+kDAk6hUKnH16tVRD4MBEQAT4vr162OzT65er8dnn3026mFwhEaj0fe1IIapWq3GjRs3jvXYUZ4BcNLnK/MMwNWrVx3XM0EEwISYmZmJ69evj3oYERHxhz/8wcV/SuLKlSuxtLQ06mFExJuInZubO9ZjyxwAZZ0BWFpaisuXL496GAyQAJggly5diuXl5ZGOYXV1Nc6fPz/SMdCfW7dujTzYlpeX+zomocy7AMo4AzA3Nxe3bt0a9TAYMAEwYW7evDmy4wGWl5fj2rVrI3ltipuamoo//vGPxzryfhjOnz8fN2/e7GuZfreiK5XK2ARA2WYALly4EH/5y18c0zOBBMCEqdVq8cUXX5z6Ed6XL1+O27dvD+2CNgzX3Nxc/PWvfz31/bvr6+vxxRdf9HX8Srfb7fuUw0ajMfADHosGwOGpk+OuUqnE5cuX486dO2NzfBGD5UJAE6hSqcTnn38es7Oz8fPPPxe+SNBx1Ov1uHbt2kCvRcBoTE9Px5///Of48ccfC98h7rhO8r4Z5QWAfqter8fU1FS0Wq2+l93d3T3yXgejUqlU4uLFi3HlypWxHSODIQAm2NraWqysrMTGxkY8evRooBf5qdVqsba2Fuvr624JOkGq1WrcvHkz1tfX45dffolnz54N9Pnr9Xqsra3F2tpa4ffNOOz//+3zFgmAZrM5dqfuHp5OvLa2ZsWfhG/uCTc1NRXXrl2L9fX1ePjwYWxvb8erV68KPdfh3QfPnTsXq6ur9glOsNnZ2bh9+3Y0m8149OhRbG9vFz54rVKpxNmzZ+P8+fPxySefnDgYx+EMgEOzs7Oxs7PT93KjOBCwUqm8vRri4exFo9GIhYWFWFxcHPmBoJy+ytdff13+61LSl3a7Hdvb2/Hy5cvY39+PdrsdrVYrWq1WdDqd331BHH5JLC4uxuLioq39xPb39+Ply5exs7MTBwcHb98z7Xb77fvm8D1Tr9fjzJkzsbS0FAsLC/YhwxgSAACQkEO2ASAhAQAACQkAAEhIAABAQgIAABISAACQkAAAgIQEAAAkJAAAICEBAAAJCQAASEgAAEBCAgAAEhIAAJCQAACAhAQAACQkAAAgIQEAAAkJAABISAAAQEICAAASEgAAkJAAAICEBAAAJCQAACAhAQAACQkAAEhIAABAQgIAABISAACQkAAAgIQEAAAkJAAAICEBAAAJCQAASEgAAEBCAgAAEhIAAJCQAACAhAQAACQkAAAgIQEAAAkJAABISAAAQEICAAASEgAAkJAAAICEBAAAJCQAACAhAQAACQkAAEhIAABAQgIAABISAACQkAAAgIQEAAAkJAAAICEBAAAJCQAASEgAAEBCAgAAEhIAAJCQAACAhAQAACQkAAAgIQEAAAkJAABISAAAQEICAAASEgAAkJAAAICEBAAAJCQAACAhAQAACQkAAEhIAABAQgIAABISAACQkAAAgIQEAAAkJAAAICEBAAAJCQAASEgAAEBCAgAAEhIAAJCQAACAhAQAACQkAAAgIQEAAAkJAABISAAAQEICAAASEgAAkJAAAICEBAAAJCQAACAhAQAACQkAAEhIAABAQgIAABISAACQkAAAgIQEAAAkJAAAICEBAAAJCQAASEgAAEBCAgAAEhIAAJCQAACAhAQAACQkAAAgIQEAAAkJAABISAAAQEICAAASEgAAkJAAAICEBAAAJCQAACAhAQAACQkAAEhIAABAQgIAABISAACQkAAAgIQEAAAkJAAAICEBAAAJCQAASEgAAEBCAgAAEhIAAJCQAACAhAQAACQkAAAgIQEAAAkJAABISAAAQEICAAASEgAAkJAAAICEBAAAJCQAACAhAQAACQkAAEhIAABAQgIAABISAACQkAAAgIQEAAAkJAAAICEBAAAJCQAASEgAAEBCAgAAEhIAAJCQAACAhAQAACQkAAAgIQEAAAkJAABISAAAQEICAAASEgAAkJAAAICEBAAAJCQAACAhAQAACQkAAEhIAABAQgIAABISAACQkAAAgIQEAAAkJAAAICEBAAAJCQAASEgAAEBCAgAAEhIAAJCQAACAhAQAACQkAAAgIQEAAAkJAABISAAAQEICAAASEgAAkJAAAICEBAAAJCQAACAhAQAACQkAAEhIAABAQgIAABISAACQkAAAgIQEAAAkJAAAICEBAAAJ/T8r8gNH5WpNaAAAAABJRU5ErkJggg=="
    }
  ],
  "outputs": [
    {
      "name": "output_image",
      "type": "image"
    }
  ],
  "defaultSettings": {
    "resolution": "896x896",
    "inferenceSteps": 4
  },
  "displayedSettings": [],
  "modifiableSettings": ["inferenceSteps", "seed", "batchSize", "imagePreview", "resolution"],
  "comfyUiApiWorkflow": {
    "3": {
      "inputs": {
        "seed": 826090,
        "steps": 4,
        "cfg": 1.5,
        "sampler_name": "lcm",
        "scheduler": "simple",
        "denoise": 1,
        "model": ["19", 0],
        "positive": ["6", 0],
        "negative": ["7", 0],
        "latent_image": ["5", 0]
      },
      "class_type": "KSampler",
      "_meta": {
        "title": "KSampler"
      }
    },
    "5": {
      "inputs": {
        "width": 896,
        "height": 896,
        "batch_size": 1
      },
      "class_type": "EmptyLatentImage",
      "_meta": {
        "title": "Empty Latent Image"
      }
    },
    "6": {
      "inputs": {
        "text": "a photograph of a dude",
        "clip": ["19", 1]
      },
      "class_type": "CLIPTextEncode",
      "_meta": {
        "title": "prompt"
      }
    },
    "7": {
      "inputs": {
        "text": "nsfw",
        "clip": ["19", 1]
      },
      "class_type": "CLIPTextEncode",
      "_meta": {
        "title": "negativePrompt"
      }
    },
    "8": {
      "inputs": {
        "samples": ["3", 0],
        "vae": ["22", 0]
      },
      "class_type": "VAEDecode",
      "_meta": {
        "title": "VAE Decode"
      }
    },
    "9": {
      "inputs": {
        "filename_prefix": "AIPG_Image",
        "images": ["25", 0]
      },
      "class_type": "SaveImage",
      "_meta": {
        "title": "Save Image"
      }
    },
    "15": {
      "inputs": {
        "image": "source.png",
        "upload": "image"
      },
      "class_type": "LoadImage",
      "_meta": {
        "title": "Load Image"
      }
    },
    "19": {
      "inputs": {
        "lora_name": "latent-consistency---lcm-lora-sdxl\\pytorch_lora_weights.safetensors",
        "strength_model": 1,
        "strength_clip": 1,
        "model": ["23", 0],
        "clip": ["24", 0]
      },
      "class_type": "LoraLoader",
      "_meta": {
        "title": "Load LoRA"
      }
    },
    "22": {
      "inputs": {
        "vae_name": "RunDiffusion---Juggernaut-XL-v9\\vae\\diffusion_pytorch_model.fp16.safetensors"
      },
      "class_type": "VAELoader",
      "_meta": {
        "title": "Load VAE"
      }
    },
    "23": {
      "inputs": {
        "unet_name": "RunDiffusion---Juggernaut-XL-v9\\unet\\diffusion_pytorch_model.fp16.safetensors",
        "weight_dtype": "default"
      },
      "class_type": "UNETLoader",
      "_meta": {
        "title": "Load Diffusion Model"
      }
    },
    "24": {
      "inputs": {
        "clip_name1": "RunDiffusion---Juggernaut-XL-v9\\text_encoder\\model.fp16.safetensors",
        "clip_name2": "RunDiffusion---Juggernaut-XL-v9\\text_encoder_2\\model.fp16.safetensors",
        "type": "sdxl"
      },
      "class_type": "DualCLIPLoader",
      "_meta": {
        "title": "DualCLIPLoader"
      }
    },
    "25": {
      "inputs": {
        "enabled": true,
        "swap_model": "Aitrepreneur---insightface---inswapper_128.onnx",
        "facedetection": "retinaface_resnet50",
        "face_restore_model": "gmk123---GFPGAN---GFPGANv1.4.pth",
        "face_restore_visibility": 1,
        "codeformer_weight": 0.5,
        "detect_gender_input": "no",
        "detect_gender_source": "no",
        "input_faces_index": "0",
        "source_faces_index": "0",
        "console_log_level": 1,
        "input_image": ["8", 0],
        "source_image": ["15", 0]
      },
      "class_type": "ReActorFaceSwap",
      "_meta": {
        "title": "ReActor 🌌 Fast Face Swap"
      }
    }
  }
}<|MERGE_RESOLUTION|>--- conflicted
+++ resolved
@@ -51,11 +51,7 @@
       }
     ]
   },
-<<<<<<< HEAD
-  "tags": ["SDXL", "v2.5", "Fast-LCM", "non-com"],
-=======
   "tags": ["SDXL", "v2.5", "LCM", "non-com"],
->>>>>>> a7e20832
   "requirements": ["high-vram"],
   "inputs": [
     {
