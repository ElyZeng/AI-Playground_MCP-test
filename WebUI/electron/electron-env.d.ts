--- conflicted
+++ resolved
@@ -42,11 +42,8 @@
 
 type ThemeSettings = {
   availableThemes: Theme[];
-<<<<<<< HEAD
   currentTheme: Theme;
-=======
->>>>>>> 49240920
-};
+
 
 type ModelPaths = {
   llm: string,
