import { ChildProcess } from 'node:child_process'
import { app, BrowserWindow, net } from 'electron'
import * as filesystem from 'fs-extra'
import fsPromises from 'fs/promises'
import path from 'node:path'
import { appLoggerInstance } from '../logging/logger.ts'
import { existingFileOrError, spawnProcessAsync } from './osProcessHelper'
import { assert } from 'node:console'
import { Arch, getArchPriority, getDeviceArch } from './deviceArch'
import { createHash } from 'crypto'

import * as childProcess from 'node:child_process'
import { promisify } from 'util'
import { z } from 'zod'
const exec = promisify(childProcess.exec)

const aipgBaseDir = () =>
  app.isPackaged ? process.resourcesPath : path.join(__dirname, '../../../')
export const hijacksDir = path.resolve(path.join(aipgBaseDir(), `hijacks/ipex_to_cuda`))
const hijacksRemote = 'https://github.com/Disty0/ipex_to_cuda.git'
const hijacksRevision = '7379d6ecbc26a96b1a39f6fc063c61fc8462914f'

const checkHijacksDir = async (): Promise<boolean> => {
  try {
    await filesystem.promises.stat(path.join(hijacksDir, '__init__.py'))
    return true
  } catch (_e) {
    try {
      await filesystem.promises.rm(hijacksDir, { recursive: true })
    } finally {
      return false
    }
  }
}

export const installHijacks = async (): Promise<void> => {
  const git = new GitService()
  if (await checkHijacksDir()) {
    appLoggerInstance.info('ipex_to_cuda hijacks already cloned, skipping', 'ipex-hijacks')
  } else {
    await git.run(['clone', hijacksRemote, hijacksDir])
    await git.run(['-C', hijacksDir, 'checkout', hijacksRevision], {}, hijacksDir)
    await patchFile(
      path.join(hijacksDir, 'hijacks.py'),
      'device_supports_fp64 = torch.xpu.has_fp64_dtype()',
      ['torch.backends.cuda.allow_fp16_bf16_reduction_math_sdp(True)'],
    )
  }
}

export const patchFile = async (
  filePath: string,
  targetLineIncludes: string,
  unindentedLinesToInsert: string[],
): Promise<void> => {
  const targetfilePath = path.normalize(filePath)
  const targetFileContent = await fsPromises.readFile(targetfilePath, 'utf-8')
  const targetFileLines = targetFileContent.split(/\r?\n/)
  const lineAboveSpliceTargetIndex = targetFileLines.findIndex((l) =>
    l.includes(targetLineIncludes),
  )
  if (lineAboveSpliceTargetIndex === -1) {
    throw new Error(`Failed to find line to patch in ${filePath}`)
  }
  const targetIndentation = targetFileLines[lineAboveSpliceTargetIndex].search(/\S/)
  const linesToSpliceIn = unindentedLinesToInsert.map(
    (line) => ' '.repeat(targetIndentation) + line,
  )
  targetFileLines.splice(lineAboveSpliceTargetIndex + 1, 0, ...linesToSpliceIn)
  await fsPromises.writeFile(targetfilePath, targetFileLines.join('\n'))
}

class ServiceCheckError extends Error {
  readonly component: string
  readonly stage: string

  constructor(component: string, stage: string = 'all') {
    super(`Service ${component} check failed at stage ${stage}`)
    this.name = 'ServiceCheckError'
    this.component = component
    this.stage = stage
  }
}

export interface GenericService {
  name: string

  /**
   * Check first, then repair/install if check fails
   * @throws any error if repair/install throws
   */
  ensureInstalled(): Promise<void>

  /**
   * @throws ServiceCheckError if check fails
   */
  check(): Promise<void>

  /**
   * Fresh install
   * @throws any error
   */
  install(): Promise<void>

  /**
   * Repair install
   * @param checkError error that caused the repair
   * @throws any error
   */
  repair(checkError: ServiceCheckError): Promise<void>
}

export abstract class GenericServiceImpl implements GenericService {
  name: string

  readonly appLogger = appLoggerInstance
  readonly baseDir = aipgBaseDir()

  constructor(name: string) {
    this.name = name
  }

  async ensureInstalled(): Promise<void> {
    try {
      await this.check()
    } catch (e) {
      if (e instanceof ServiceCheckError) {
        await this.repair(e)
      } else {
        await this.install()
      }
    }
  }

  abstract check(): Promise<void>
  abstract install(): Promise<void>
  abstract repair(checkError: ServiceCheckError): Promise<void>

  log(msg: string) {
    this.appLogger.info(msg, this.name)
  }

  logError(msg: string) {
    this.appLogger.error(msg, this.name, true)
  }
}

abstract class ExecutableService extends GenericServiceImpl {
  dir: string

  constructor(name: string, dir: string) {
    super(name)
    this.dir = dir
  }

  abstract getExePath(): string

  async run(args: string[] = [], extraEnv?: object, workDir?: string): Promise<string> {
    const exePath = existingFileOrError(this.getExePath())
    return spawnProcessAsync(exePath, args, (data) => this.log(data), extraEnv, workDir)
  }
}

export class PythonService extends ExecutableService {
  constructor(
    readonly dir: string,
    readonly serviceDir: string,
  ) {
    super('python', dir)
  }

  getExePath(): string {
    return path.resolve(path.join(this.dir, 'python.exe'))
  }

  async check(): Promise<void> {
    this.log('checking')
    try {
      await this.run(['--version'])
    } catch (e) {
      this.log(`warning: ${e}`)
      throw new ServiceCheckError(this.name)
    }
  }

  async install(): Promise<void> {
    this.log(
      `installing python env at ${this.dir} from ${this.name} for service ${this.serviceDir}`,
    )
    await this.clonePythonEnv()
  }

  async repair(checkError: ServiceCheckError): Promise<void> {
    assert(checkError.component === this.name)
    await this.install()
  }

  readonly prototypicalEnvDir = app.isPackaged
    ? path.join(this.baseDir, 'prototype-python-env')
    : path.join(this.baseDir, 'build-envs/online/prototype-python-env')
  private async clonePythonEnv(): Promise<void> {
    existingFileOrError(this.prototypicalEnvDir)
    if (filesystem.existsSync(this.dir)) {
      this.log(`removing existing python env at ${this.dir}`)
      filesystem.removeSync(this.dir)
    }
    this.log(`copying prototypical python env to ${this.dir} for service in ${this.serviceDir}`)
    await filesystem.copy(this.prototypicalEnvDir, this.dir)

    // Find the Python version by looking for python*._pth file
    const files = filesystem.readdirSync(this.dir)
    const pthFilePattern = /^python(\d+)\._pth$/
    let pythonVersion = null
    let pthFileName = null

    for (const file of files) {
      const match = file.match(pthFilePattern)
      if (match) {
        pythonVersion = match[1]
        pthFileName = file
        break
      }
    }

    if (!pythonVersion || !pthFileName) {
      this.log(`Could not find python*._pth file in the directory: ${this.dir}`)
      throw new Error(`Could not find python*._pth file in the directory: ${this.dir}`)
    }

    this.log(`Found Python version: ${pythonVersion} (${pthFileName})`)

    filesystem.writeFile(
      path.join(this.dir, pthFileName),
      `
    python${pythonVersion}.zip
    .
    ../${this.serviceDir}
<<<<<<< HEAD
    ../backend-shared
=======
    ../hijacks
>>>>>>> 785de17a

    # Uncomment to run site.main() automatically
    import site
    `,
    )
    this.log(`Patched Python paths in ${pthFileName}`)
  }
}

export class PipService extends ExecutableService {
  readonly python: PythonService

  constructor(
    readonly pythonEnvDir: string,
    readonly serviceDir: string,
  ) {
    super('pip', pythonEnvDir)
    this.log(`setting up pip service at ${this.dir} for service ${this.serviceDir}`)
    this.python = new PythonService(this.dir, this.serviceDir)
  }

  getExePath(): string {
    return this.python.getExePath()
  }

  async run(args: string[] = [], extraEnv?: object, workDir?: string): Promise<string> {
    return this.python.run(['-m', 'pip', ...args], extraEnv, workDir)
  }

  async check(): Promise<void> {
    this.log('checking')
    try {
      await this.python.check()
      await this.run(['--version'])
      await this.run(['show', 'setuptools'])
      return
    } catch (e) {
      this.log(`warning: ${e}`)
      if (e instanceof ServiceCheckError) throw e
      if (e instanceof Error && e.message.includes('setuptools'))
        throw new ServiceCheckError(this.name, 'setuptools')
      throw new ServiceCheckError(this.name)
    }
  }

  async install(): Promise<void> {
    this.log('start installing')
    await this.python.ensureInstalled()
    await this.getPip()
    await this.run(['install', 'setuptools'])
  }

  async repair(checkError: ServiceCheckError): Promise<void> {
    this.log('repairing')
    if (checkError.component !== this.name) {
      await this.python.repair(checkError)
    }

    switch (checkError.stage) {
      default:
        await this.getPip()
      // fallthrough
      case 'setuptools':
        await this.run(['install', 'setuptools'])
    }
  }

  private async getPip(): Promise<void> {
    const getPipScript = existingFileOrError(path.join(this.dir, 'get-pip.py'))
    await this.python.run([getPipScript])
  }

  async installRequirementsTxt(requirementsTxtPath: string): Promise<void> {
    await this.run(['install', '-r', requirementsTxtPath])
  }

  async checkRequirementsTxt(requirementsTxtPath: string): Promise<void> {
    await this.python
      .run([
        '-c',
        `import pkg_resources; pkg_resources.require([s for s in open(r'${requirementsTxtPath}') if s and s[0].isalpha()])`,
      ])
      .catch((e: unknown) => {
        throw new Error(`requirements check failed: ${e}`)
      })
  }
}

type Device = { id: number; name: string; arch: Arch }
const XpuSmiDiscoverySchema = z.object({
  device_list: z.array(
    z.object({
      device_id: z.number(),
      device_name: z.string(),
      device_type: z.string(),
      pci_bdf_address: z.string(),
      pci_device_id: z.string(),
      uuid: z.string(),
      vendor_name: z.string(),
    }),
  ),
})

export class UvPipService extends PipService {
  readonly pip: PipService
  readonly python: PythonService

  constructor(
    readonly pythonEnvDir: string,
    readonly serviceDir: string,
  ) {
    super(pythonEnvDir, serviceDir)
    this.log(`setting up uv-pip service at ${this.dir} for service ${this.serviceDir}`)
    this.pip = new PipService(this.dir, this.serviceDir)
    this.python = this.pip.python
    this.name = 'uvpip'
  }

  async run(args: string[] = [], extraEnv?: object, workDir?: string): Promise<string> {
    return this.python.run(['-m', 'uv', 'pip', ...args], extraEnv, workDir)
  }

  async check(): Promise<void> {
    this.log('checking')
    try {
      await this.pip.check()
      await this.run(['--version'])
    } catch (e) {
      this.log(`warning: ${e}`)
      if (e instanceof ServiceCheckError) throw e
      throw new ServiceCheckError(this.name)
    }
  }

  async install(): Promise<void> {
    this.log('start installing')
    await this.pip.ensureInstalled()
    await this.pip.run(['install', 'uv'])
  }

  async repair(checkError: ServiceCheckError): Promise<void> {
    this.log('repairing')
    if (checkError.component !== this.name) {
      await this.pip.repair(checkError)
    }
    await this.pip.run(['install', 'uv'])
  }
}

export class DeviceService extends ExecutableService {
  constructor() {
    super('device-service', '')
    this.dir = path.resolve(path.join(this.baseDir, 'device-service'))
  }

  getExePath(): string {
    return path.resolve(path.join(this.dir, '/xpu-smi.exe'))
  }

  async run(_args: string[] = [], extraEnv?: object, workDir?: string): Promise<string> {
    // reset ONEAPI_DEVICE_SELECTOR to ensure full device discovery
    const env = {
      ...extraEnv,
      ONEAPI_DEVICE_SELECTOR: 'level_zero:*',
    }
    return super.run(['discovery', '-j'], env, workDir)
  }

  async check(): Promise<void> {}

  async install(): Promise<void> {
    this.log('start installing')
  }

  async repair(_checkError: ServiceCheckError): Promise<void> {}

  private uuidToChipId(uuid: string): number {
    return parseInt(uuid.slice(-8, -4), 16)
  }

  private async getDevices(): Promise<Device[]> {
    const result = await this.run()
    const devices: Device[] = XpuSmiDiscoverySchema.parse(JSON.parse(result)).device_list.map(
      (d) => {
        return {
          id: d.device_id,
          name: d.device_name,
          arch: getDeviceArch(this.uuidToChipId(d.uuid)),
        }
      },
    )
    devices.sort((a, b) => getArchPriority(b.arch) - getArchPriority(a.arch))
    return devices
  }

  async getBestDeviceArch(): Promise<Arch> {
    this.log('Detecting device')
    try {
      const devices = await this.getDevices()
      return devices[0].arch ?? 'unknown'
    } catch (e) {
      this.logError(`Failed to detect device due to ${e}`)
      return 'unknown'
    }
  }

  async getDeviceSelectorEnv(): Promise<{ ONEAPI_DEVICE_SELECTOR: string }> {
    const devices = await this.getDevices()
    const bestDevice = devices[0]
    if (!bestDevice) {
      return { ONEAPI_DEVICE_SELECTOR: 'level_zero:*' }
    }

    return { ONEAPI_DEVICE_SELECTOR: `level_zero:${bestDevice.id}` }
  }
}

export class GitService extends ExecutableService {
  constructor() {
    super('git', '')
    this.dir = path.resolve(path.join(this.baseDir, 'portable-git'))
  }

  getExePath(): string {
    return path.resolve(path.join(this.dir, 'cmd/git.exe'))
  }

  async run(args: string[] = [], extraEnv?: object, workDir?: string): Promise<string> {
    // Explicitly specify the cert file bundled with portable git,
    // to avoid being affected by the system git configuration.
    const env = {
      ...extraEnv,
      GIT_SSL_CAINFO: path.resolve(path.join(this.dir, 'mingw64/etc/ssl/certs/ca-bundle.crt')),
    }
    return super.run(args, env, workDir)
  }

  async check(): Promise<void> {
    this.log('checking')
    try {
      await this.run(['--version'])
    } catch (e) {
      this.log(`warning: ${e}`)
      throw new ServiceCheckError(this.name)
    }
  }

  async install(): Promise<void> {
    this.log('start installing')
    await this.downloadGitZip()
    await this.unzipGit()

    // cleanup
    if (filesystem.existsSync(this.zipPath)) {
      filesystem.removeSync(this.zipPath)
    }
  }

  async repair(checkError: ServiceCheckError): Promise<void> {
    assert(checkError.component === this.name)
    await this.install()
  }

  readonly remoteUrl =
    'https://github.com/git-for-windows/git/releases/download/v2.48.1.windows.1/PortableGit-2.48.1-64-bit.7z.exe'
  readonly sha256 = 'a4335111b3363871cac632be93d7466154d8eb08782ff55103866b67d6722257'
  readonly zipPath = path.resolve(path.join(this.baseDir, 'portable-git.7z.exe'))
  readonly unzipExePath = path.resolve(path.join(this.baseDir, '7zr.exe'))

  private async checkGitZip(): Promise<boolean> {
    if (!filesystem.existsSync(this.zipPath)) {
      return false
    }
    const sha256sum = await filesystem
      .readFile(this.zipPath)
      .then((data) => createHash('sha256').update(data).digest('hex'))
    return sha256sum === this.sha256
  }

  private async downloadGitZip(): Promise<void> {
    this.log('downloading git archive')
    // Reuse existing zip if checksum matches
    if (await this.checkGitZip()) {
      this.log('Using existing git archive')
      return
    }

    // Delete existing zip if checksum does not match
    if (filesystem.existsSync(this.zipPath)) {
      this.logError('Removing broken git archive')
      filesystem.removeSync(this.zipPath)
    }

    // Using electron net for better proxy support
    const response = await net.fetch(this.remoteUrl)
    if (!response.ok || response.status !== 200 || !response.body) {
      throw new Error(`Failed to download git: ${response.statusText}`)
    }
    const buffer = await response.arrayBuffer()
    await filesystem.writeFile(this.zipPath, Buffer.from(buffer))
    if (!(await this.checkGitZip())) {
      throw new Error(`Checksum mismatch: ${this.zipPath}`)
    }
    this.log('git archive successfully downloaded')
  }

  private async unzipGit(): Promise<void> {
    try {
      await exec(`"${this.unzipExePath}" x "${this.zipPath}" -o"${this.dir}"`)
      this.log('Unzipping git archive successful')
    } catch (error) {
      throw new Error(`Unzip error: ${error}`)
    }
  }
}

export const aiBackendServiceDir = () =>
  path.resolve(
    app.isPackaged
      ? path.join(process.resourcesPath, 'service')
      : path.join(__dirname, '../../../service'),
  )

export interface ApiService {
  readonly name: string
  readonly baseUrl: string
  readonly port: number
  readonly isRequired: boolean
  currentStatus: BackendStatus
  isSetUp: boolean

  set_up(): AsyncIterable<SetupProgress>
  start(): Promise<BackendStatus>
  stop(): Promise<BackendStatus>
  get_info(): ApiServiceInformation
}

export abstract class LongLivedPythonApiService implements ApiService {
  readonly name: BackendServiceName
  readonly baseUrl: string
  readonly port: number
  readonly win: BrowserWindow
  readonly settings: LocalSettings
  abstract readonly isRequired: boolean
  abstract healthEndpointUrl: string

  encapsulatedProcess: ChildProcess | null = null

  readonly baseDir = app.isPackaged ? process.resourcesPath : path.join(__dirname, '../../../')
  readonly prototypicalPythonEnv = app.isPackaged
    ? path.join(this.baseDir, 'prototype-python-env')
    : path.join(this.baseDir, 'build-envs/online/prototype-python-env')
  readonly wheelDir = path.join(
    app.isPackaged ? this.baseDir : path.join(__dirname, '../../external/'),
  )
  abstract readonly pythonEnvDir: string
  abstract readonly serviceDir: string
  abstract isSetUp: boolean

  desiredStatus: BackendStatus = 'uninitializedStatus'
  currentStatus: BackendStatus = 'uninitializedStatus'

  readonly appLogger = appLoggerInstance

  constructor(name: BackendServiceName, port: number, win: BrowserWindow, settings: LocalSettings) {
    this.win = win
    this.name = name
    this.port = port
    this.baseUrl = `http://127.0.0.1:${port}`
    this.settings = settings
  }

  abstract serviceIsSetUp(): boolean

  setStatus(status: BackendStatus) {
    this.currentStatus = status
    this.updateStatus()
  }

  updateStatus() {
    this.win.webContents.send('serviceInfoUpdate', this.get_info())
  }

  get_info(): ApiServiceInformation {
    if (this.currentStatus === 'uninitializedStatus') {
      this.currentStatus = this.isSetUp ? 'notYetStarted' : 'notInstalled'
    }
    return {
      serviceName: this.name,
      status: this.currentStatus,
      baseUrl: this.baseUrl,
      port: this.port,
      isSetUp: this.isSetUp,
      isRequired: this.isRequired,
    }
  }

  abstract set_up(): AsyncIterable<SetupProgress>

  async start(): Promise<BackendStatus> {
    if (this.desiredStatus === 'stopped' && this.currentStatus !== 'stopped') {
      throw new Error('Server currently stopping. Cannot start it.')
    }
    if (this.currentStatus === 'running') {
      return 'running'
    }
    if (this.desiredStatus === 'running') {
      throw new Error('Server startup already requested')
    }

    this.desiredStatus = 'running'
    this.setStatus('starting')
    try {
      this.appLogger.info(` trying to start ${this.name} python API`, this.name)
      const trackedProcess = await this.spawnAPIProcess()
      this.encapsulatedProcess = trackedProcess.process
      this.pipeProcessLogs(trackedProcess.process)
      if (await this.listenServerReady(trackedProcess.didProcessExitEarlyTracker)) {
        this.currentStatus = 'running'
        this.appLogger.info(`started server ${this.name} on ${this.baseUrl}`, this.name)
        this.isSetUp = true
      } else {
        this.currentStatus = 'failed'
        this.desiredStatus = 'failed'
        this.isSetUp = false
        this.appLogger.error(`server ${this.name} failed to boot`, this.name)
        this.encapsulatedProcess?.kill()
      }
    } catch (error) {
      this.appLogger.error(` failed to start server due to ${error}`, this.name)
      this.currentStatus = 'failed'
      this.desiredStatus = 'failed'
      this.isSetUp = false
      this.encapsulatedProcess?.kill()
      this.encapsulatedProcess = null
    } finally {
      this.win.webContents.send('serviceInfoUpdate', this.get_info())
    }
    return this.currentStatus
  }

  async stop(): Promise<BackendStatus> {
    this.appLogger.info(
      `Stopping backend ${this.name}. It was in state ${this.currentStatus}`,
      this.name,
    )
    this.desiredStatus = 'stopped'
    this.setStatus('stopping')
    this.encapsulatedProcess?.kill()
    await new Promise((resolve) => {
      setTimeout(() => {
        resolve('killedprocess (hopefully)')
      }, 1000)
    })

    this.encapsulatedProcess = null
    this.currentStatus = 'stopped'
    return 'stopped'
  }

  abstract spawnAPIProcess(): Promise<{
    process: ChildProcess
    didProcessExitEarlyTracker: Promise<boolean>
  }>

  pipeProcessLogs(process: ChildProcess) {
    process.stdout!.on('data', (message) => {
      if (message.toString().startsWith('INFO')) {
        this.appLogger.info(`${message}`, this.name)
      } else if (message.toString().startsWith('WARN')) {
        this.appLogger.warn(`${message}`, this.name)
      } else {
        this.appLogger.error(`${message}`, this.name)
      }
    })

    process.stderr!.on('data', (message) => {
      this.appLogger.error(`${message}`, this.name)
    })
    process.on('error', (message) => {
      this.appLogger.error(
        `backend process ${this.name} exited abruptly due to : ${message}`,
        this.name,
      )
    })
  }

  async listenServerReady(didProcessExitEarlyTracker: Promise<boolean>): Promise<boolean> {
    const startTime = performance.now()
    const processStartupCompletePromise = new Promise<boolean>(async (resolve) => {
      const queryIntervalMs = 250
      const startupPeriodMaxMs = 300000
      while (performance.now() < startTime + startupPeriodMaxMs) {
        try {
          const serviceHealthResponse = await fetch(this.healthEndpointUrl)
          this.appLogger.info(`received response: ${serviceHealthResponse.status}`, this.name)
          if (serviceHealthResponse.status === 200) {
            const endTime = performance.now()
            this.appLogger.info(
              `${this.name} server startup complete after ${(endTime - startTime) / 1000} seconds`,
              this.name,
            )
            resolve(true)
            break
          }
          // eslint-disable-next-line @typescript-eslint/no-unused-vars
        } catch (e: unknown) {
          //fetch will simply fail while server not up
        }
        await new Promise<void>((resolve) => setTimeout(resolve, queryIntervalMs))
      }
      if (performance.now() >= startTime + startupPeriodMaxMs) {
        this.appLogger.warn(
          `Server ${this.name} did not return healthy response within ${startupPeriodMaxMs / 1000} seconds`,
          this.name,
        )
        resolve(false)
      }
    })

    const processStartupFailedDueToEarlyExit = didProcessExitEarlyTracker.then(
      (earlyExit) => !earlyExit,
    )

    return await Promise.race([processStartupFailedDueToEarlyExit, processStartupCompletePromise])
  }
}<|MERGE_RESOLUTION|>--- conflicted
+++ resolved
@@ -235,11 +235,8 @@
     python${pythonVersion}.zip
     .
     ../${this.serviceDir}
-<<<<<<< HEAD
+    ../hijacks
     ../backend-shared
-=======
-    ../hijacks
->>>>>>> 785de17a
 
     # Uncomment to run site.main() automatically
     import site
