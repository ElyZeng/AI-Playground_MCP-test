import {
  app,
  BrowserWindow,
  shell,
  ipcMain,
  screen,
  IpcMainEvent,
  IpcMainInvokeEvent,
  dialog,
  OpenDialogSyncOptions,
  MessageBoxSyncOptions,
  MessageBoxOptions,
} from "electron";
import path from "node:path";
import fs from "fs";
import { exec, spawn, ChildProcess } from "node:child_process";
import { randomUUID } from "node:crypto";
import koffi from 'koffi';
import sudo from "sudo-prompt";
import { PathsManager } from "./pathsManager";
import getPort, { portNumbers } from "get-port";

// }
// The built directory structure
//
// ├─┬─┬ dist
// │ │ └── index.html
// │ │
// │ ├─┬ dist-electron
// │ │ ├── main.js
// │ │ └── preload.js
// │
(process.env.DIST = path.join(__dirname, "../")),
  (process.env.VITE_PUBLIC = path.join(
    __dirname,
    app.isPackaged ? "../.." : "../../../public"
  ));

const externalRes = path.resolve(app.isPackaged
  ? process.resourcesPath
  : path.join(__dirname, "../../external/"));



// try {
//   fs.accessSync(externalRes, fs.constants.W_OK);
// } catch (ex) {
//   if ((ex as NodeJS.ErrnoException).code === 'EACCES') {
//     sudo.exec("AIGC.exe");
//     app.exit(0);
//   }
// }

const signleLock = app.requestSingleInstanceLock();

// Menu.setApplicationMenu(null);
let win: BrowserWindow | null;
// 🚧 Use ['ENV_NAME'] avoid vite:define plugin - Vite@2.x
const VITE_DEV_SERVER_URL = process.env["VITE_DEV_SERVER_URL"];
// const APP_TOOL_HEIGHT = 209;
const appSize = {
  width: 820,
  height: 128,
  maxChatContentHeight: 0,
};
const settings: LocalSettings = {
  apiHost: "http://127.0.0.1:9999",
  settingPath: "",
  isAdminExec: false,
  debug: 0,
  envType: "ultra",
  port: 59999,
  availableThemes: ["dark", "lnl"],
<<<<<<< HEAD
  currentTheme:"lnl"
=======
>>>>>>> 49240920
};

const logger = {
  info: (message: string, source: 'electron-backend' | 'ai-backend' = 'electron-backend') => {
    console.info(`[${source}]: ${message}`);
    try {
      win?.webContents.send('debugLog', { level: 'info', source, message })
    } catch (error) {
      console.error('Could not send debug log to renderer process');
    }
  },
  error: (message: string, source: 'electron-backend' | 'ai-backend' = 'electron-backend') => {
    console.error(`[${source}]: ${message}`);
    try {
      win?.webContents.send('debugLog', { level: 'error', source, message })
    } catch (error) {
      console.error('Could not send debug log to renderer process');
    }
  }
}


async function loadSettings() {
  const settingPath = app.isPackaged
    ? path.join(process.resourcesPath, "settings.json")
    : path.join(__dirname, "../../external/settings-dev.json");

  if (fs.existsSync(settingPath)) {
    const loadSettings = JSON.parse(
      fs.readFileSync(settingPath, { encoding: "utf8" })
    );
    Object.keys(loadSettings).forEach((key) => {
      if (key in settings) {
        settings[key] = loadSettings[key];
      }
    });
  }
  settings.port = await getPort({ port: portNumbers(59000, 59999) });
  settings.apiHost = `http://127.0.0.1:${settings.port}`;
}

async function createWindow() {
  win = new BrowserWindow({
    title: "AI PLAYGROUND",
    icon: path.join(process.env.VITE_PUBLIC, "app-ico.svg"),
    transparent: false,
    resizable: true,
    frame: false,
    // fullscreen: true,
    width: 1440,
    height: 951,
    webPreferences: {
      preload: path.join(__dirname, "../preload/preload.js"),
      contextIsolation: true
    },
  });


  const session = win.webContents.session;

  if (!app.isPackaged || settings.debug) {
    //Open devTool if the app is not packaged
    win.webContents.openDevTools({ mode: "detach", activate: true });
  }

  session.webRequest.onBeforeSendHeaders((details, callback) => {
    callback({
      requestHeaders: {
        ...details.requestHeaders,
        Origin: "*",
      },
    });
  });
  session.webRequest.onHeadersReceived((details, callback) => {
    if (details.url.startsWith(settings.apiHost)) {
      // if (details.method === "OPTIONS") {
      //   details.statusLine = "HTTP/1.1 200 OK";
      //   details.statusCode = 200;
      //   return callback(details);
      // }

      details.responseHeaders = {
        ...details.responseHeaders,
        "Access-Control-Allow-Origin": ["*"],
        "Access-Control-Allow-Methods": ["GET,POST"],
        "Access-Control-Allow-Headers": ["x-requested-with,Content-Type,Authorization"],
      }
      callback(details);
    } else {
      return callback(details);
    }
  });

  win.webContents.session.setPermissionRequestHandler(
    (_, permission, callback) => {
      if (
        permission === "media" ||
        permission === "clipboard-sanitized-write"
        // permission === "clipboard-sanitized-write"
      ) {
        callback(true);
      } else {
        callback(false);
      }
    }
  );

  if (VITE_DEV_SERVER_URL) {
    win.loadURL(VITE_DEV_SERVER_URL);
    logger.info("load url:" + VITE_DEV_SERVER_URL);
  } else {
    win.loadFile(path.join(process.env.DIST, "index.html"));
  }

  // Make all links open with the browser, not with the application
  win.webContents.setWindowOpenHandler(({ url }) => {
    if (url.startsWith("https:")) shell.openExternal(url);
    return { action: "deny" };
  });
}

function logMessage(message: string) {
  if (app.isPackaged) {
    fs.appendFileSync(path.join(externalRes, "debug.log"), message + "\r\n");
  } else {
    logger.info(message);
  }
}

app.on("quit", async () => {
  if (signleLock) {
    app.releaseSingleInstanceLock();
  }
});
// Quit when all windows are closed, except on macOS. There, it's common
// for applications and their menu bar to stay active until the user quits
// explicitly with Cmd + Q.
app.on("window-all-closed", async () => {
  try {
    await closeApiService();
  } catch {

  }
  if (process.platform !== "darwin") {
    app.quit();
    win = null;
  }
});

app.on("activate", () => {
  // On OS X it's common to re-create a window in the app when the
  // dock icon is clicked and there are no other windows open.
  if (BrowserWindow.getAllWindows().length === 0) {
    createWindow();
  }
});

function initEventHandle() {

  app.on('second-instance', (event, commandLine, workingDirectory) => {
    if (win && !win.isDestroyed()) {
      if (win.isMinimized()) {
        win.restore();
      }
      win.focus();
    }
  });

  screen.on("display-metrics-changed", (event, display, changedMetrics) => {
    if (win) {
      win.setBounds({
        x: 0,
        y: 0,
        width: display.workAreaSize.width,
        height: display.workAreaSize.height,
      });
      win.webContents.send(
        "display-metrics-changed",
        display.workAreaSize.width,
        display.workAreaSize.height
      );
    }
  });

  ipcMain.handle("getThemeSettings", async () => {
    return {
      availableThemes: settings.availableThemes,
<<<<<<< HEAD
      currentTheme:settings.currentTheme
=======
>>>>>>> 49240920
    };
  });

  ipcMain.handle("getLocalSettings", async () => {
    return {
      apiHost: settings.apiHost,
      showIndex: settings.showIndex,
      showBenchmark: settings.showBenchmark,
      isAdminExec: isAdmin(),
    };
  });

  ipcMain.handle("getWinSize", () => {
    return appSize;
  });

  ipcMain.on("openUrl", (event, url: string) => {
    return shell.openExternal(url);
  });

  ipcMain.handle(
    "setWinSize",
    (event: IpcMainInvokeEvent, width: number, height: number) => {
      const win = BrowserWindow.fromWebContents(event.sender)!;
      const winRect = win.getBounds();
      if (winRect.width != width || winRect.height != height) {
        const y = winRect.y + (winRect.height - height);
        win.setBounds({ x: winRect.x, y, width, height });
      }
    }
  );

  ipcMain.handle(
    "restorePathsSettings",
    (event: IpcMainInvokeEvent) => {
      const paths = app.isPackaged ? {
        "llm": "./resources/service/models/llm/checkpoints",
        "embedding": "./resources/service/models/llm/embedding",
        "stableDiffusion": "./resources/service/models/stable_diffusion/checkpoints",
        "inpaint": "./resources/service/models/stable_diffusion/inpaint",
        "lora": "./resources/service/models/stable_diffusion/lora",
        "vae": "./resources/service/models/stable_diffusion/vae"
      } : {
        "llm": "../service/models/llm/checkpoints",
        "embedding": "../service/models/llm/embedding",
        "stableDiffusion": "../service/models/stable_diffusion/checkpoints",
        "inpaint": "../service/models/stable_diffusion/inpaint",
        "lora": "../service/models/stable_diffusion/lora",
        "vae": "../service/models/stable_diffusion/vae"
      }
      pathsManager.updateModelPahts(paths);
    }
  );


  ipcMain.on("miniWindow", () => {
    if (win) {
      win.minimize();
    }
  });

  ipcMain.on("setFullScreen", (event: IpcMainEvent, enable: boolean) => {
    if (win) {
      win.setFullScreen(enable);
    }
  });

  ipcMain.on("exitApp", async () => {
    if (win) {
      win.close();
    }
  });

  ipcMain.on("saveImage", async (event: IpcMainEvent, url: string) => {
    const win = BrowserWindow.fromWebContents(event.sender);
    if (!win) { return; }
    const options = {
      title: "Save Image",
      defaultPath: path.join(app.getPath("documents"), "example.png"),
      filters: [{ name: "AIGC-Gennerate.png", extensions: ["png"] }],
    };

    try {
      const result = await dialog
        .showSaveDialog(win, options);
      if (!result.canceled && result.filePath) {
        if (fs.existsSync(result.filePath)) {
          fs.rmSync(result.filePath);
        }
        try {
          const response = await fetch(url);
          const arrayBuffer = await response.arrayBuffer();
          const buffer = Buffer.from(arrayBuffer);
          fs.writeFileSync(result.filePath, buffer);
          logger.info(`File downloaded and saved: ${result.filePath}`);
        } catch (error) {
          logger.error(`Download and save error: ${JSON.stringify(error, Object.getOwnPropertyNames, 2)}`);
        }
      }
    } catch (error) {
      logger.error(`${JSON.stringify(error, Object.getOwnPropertyNames, 2)}`);
    };
  });

  ipcMain.handle("showOpenDialog", async (event, options: OpenDialogSyncOptions) => {
    const win = BrowserWindow.fromWebContents(event.sender)!;
    return await dialog
      .showOpenDialog(win, options);
  });

  ipcMain.handle("showMessageBox", async (event, options: MessageBoxOptions) => {
    const win = BrowserWindow.fromWebContents(event.sender)!;
    return dialog.showMessageBox(win, options);
  });


  ipcMain.handle("showMessageBoxSync", async (event, options: MessageBoxSyncOptions) => {
    const win = BrowserWindow.fromWebContents(event.sender)!;
    return dialog.showMessageBoxSync(win, options);
  });


  ipcMain.handle("existsPath", async (event, path: string) => {
    const win = BrowserWindow.fromWebContents(event.sender);
    if (!win) { return; }
    return fs.existsSync(path);
  });

  ipcMain.handle("getPythonBackendStatus", () => apiService.status)

  let pathsManager = new PathsManager(path.join(externalRes, app.isPackaged ? "model_config.json" : "model_config.dev.json"));

  ipcMain.handle("getInitSetting", (event) => {
    const win = BrowserWindow.fromWebContents(event.sender);
    if (!win) { return; }
    return {
      apiHost: settings.apiHost,
      modelLists: pathsManager.sacanAll(),
      modelPaths: pathsManager.modelPaths,
      envType: settings.envType,
      isAdminExec: settings.isAdminExec,
      version: app.getVersion()
    };

  });

  ipcMain.handle("updateModelPaths", (event, modelPaths: ModelPaths) => {
    pathsManager.updateModelPahts(modelPaths);
    return pathsManager.sacanAll();
  });

  ipcMain.handle("refreshSDModles", (event) => {
    return pathsManager.scanSDModleLists();
  });

  ipcMain.handle("refreshInpaintModles", (event) => {
    return pathsManager.scanInpaint();
  });

  ipcMain.handle("refreshLora", (event) => {
    return pathsManager.scanLora();
  });

  ipcMain.handle("refreshLLMModles", (event) => {
    return pathsManager.scanLLMModles();
  });

  ipcMain.handle("refreshEmbeddingModels", (event) => {
    return pathsManager.scanEmbedding();
  });

  ipcMain.handle("getDownloadedDiffusionModels", (event) => {
    return pathsManager.scanSDModleLists(false);
  });

  ipcMain.handle("getDownloadedInpaintModels", (event) => {
    return pathsManager.scanInpaint(false);
  });

  ipcMain.handle("getDownloadedLoras", (event) => {
    return pathsManager.scanLora(false);
  });

  ipcMain.handle("getDownloadedLLMs", (event) => {
    return pathsManager.scanLLMModles(false);
  });

  ipcMain.handle("getDownloadedEmbeddingModels", (event) => {
    return pathsManager.scanEmbedding(false);
  });

  ipcMain.on("openDevTools", () => {
    win?.webContents.openDevTools({ mode: "detach", activate: true });
  });

  ipcMain.on("openImageWithSystem", (event, url: string) => {
    // Assuming 'settings' and 'externalRes' are properly defined
    let imagePath = url.replace(settings.apiHost + "/", ""); // Remove the API host part

    if (app.isPackaged) {
      // Resolve path relative to app when packaged
      imagePath = path.join(externalRes, "service", imagePath);
    } else {
      // Resolve path relative to current directory during development
      const cwd = app.getAppPath();
      const parent_dir = path.dirname(cwd);
      imagePath = path.join(parent_dir, "service", imagePath);
    }

    shell.openPath(imagePath)

  });

  ipcMain.on("selecteImage", (event, url: string) => {
    // Assuming 'settings' and 'externalRes' are properly defined
    let imagePath = url.replace(settings.apiHost + "/", ""); // Remove the API host part

    if (app.isPackaged) {
      // Resolve path relative to app when packaged
      imagePath = path.join(externalRes, "service", imagePath);
    } else {
      // Resolve path relative to current directory during development
      imagePath = path.join("..", "service", imagePath);
    }

    // Open the image with the default system image viewer
    if (process.platform === 'win32') {
      exec(`explorer.exe /select, "${imagePath}"`);
    } else {
      shell.showItemInFolder(imagePath)
    }

  })

}
const apiService: {
  webProcess: ChildProcess | null,
  normalExit: boolean,
  status: BackendStatus,
  desiredState: 'running' | 'stopped'
} = {
  webProcess: null,
  normalExit: true,
  status: { status: "starting" },
  desiredState: 'running'
}

function isProcessRunning(pid: number) {
  try {
    return process.kill(pid, 0);
  } catch (error) {
    return false;
  }
}

function wakeupApiService() {
  const wordkDir = path.resolve(app.isPackaged ? path.join(process.resourcesPath, "service") : path.join(__dirname, "../../../service"));
  const baseDir = app.isPackaged ? process.resourcesPath : path.join(__dirname, "../../../");
  const pythonExe = path.resolve(path.join(baseDir, "env/python.exe"));
  const additionalEnvVariables = {
    "SYCL_ENABLE_DEFAULT_CONTEXTS": "1",
    "SYCL_CACHE_PERSISTENT": "1",
    "PYTHONIOENCODING": "utf-8"
  };

  spawnAPI(pythonExe, wordkDir, additionalEnvVariables);
}

function spawnAPI(pythonExe: string, wordkDir: string, additionalEnvVariables: Record<string, string>, tries = 0) {
  if (apiService.desiredState === 'stopped') return;
  tries++;
  let stderrData = '';
  let maxTries = 2;
  logger.info(`#${tries} try to start python API`)

  const webProcess = spawn(pythonExe, ["web_api.py", "--port", settings.port.toString()], {
    cwd: wordkDir,
    windowsHide: true,
    env: Object.assign(process.env, additionalEnvVariables)
  });

  apiService.webProcess = webProcess;

  const handleFailure = (err: Error | null, code: number | null) => {
    logger.error(`Error: ${err || `Process exited with code ${code}`}`);
    if (tries < maxTries) {
      spawnAPI(pythonExe, wordkDir, additionalEnvVariables, tries);
    } else {
      apiService.status = { status: "stopped" };
      logger.error(`Maximum attempts reached. Giving up.`);
      if (webProcess.stderr != null) {
        // TODO: catch + retry
        logger.info(`stderrData: ${stderrData}`);
        win?.webContents.send('reportError', stderrData);
        //throw new Error(`Backend could not start:\n ${stderrData}`) 
      }
    }
  };

  apiService.status = { status: "running" };

  webProcess.on('error', (err) => handleFailure(err, null));
  webProcess.on('exit', (code, signal) => handleFailure(null, code));
  webProcess.stderr?.on('data', (data) => {
    stderrData = data.toString();
  });

  webProcess.stdout.on('data', (message) => {
    logger.info(`${message}`, 'ai-backend')
  })
  webProcess.stderr.on('data', (message) => {
    logger.error(`${message}`, 'ai-backend')
  })
}


function closeApiService() {
  apiService.normalExit = true;
  apiService.desiredState = 'stopped';
  if (apiService.webProcess != null && apiService.webProcess.pid && isProcessRunning(apiService.webProcess.pid)) {
    apiService.webProcess.kill();
    apiService.webProcess = null;
  }
  return fetch(`${settings.apiHost}/api/applicationExit`);
}

ipcMain.on("openImageWin", (_: IpcMainEvent, url: string, title: string, width: number, height: number) => {
  const display = screen.getPrimaryDisplay();
  width += 32;
  height += 48;
  if (width > display.workAreaSize.width) {
    width = display.workAreaSize.width;
  }
  else if (height > display.workAreaSize.height) {
    height = display.workAreaSize.height;
  }
  const imgWin = new BrowserWindow({
    icon: path.join(process.env.VITE_PUBLIC, "app-ico.svg"),
    resizable: true,
    center: true,
    frame: true,
    width: width,
    height: height,
    autoHideMenuBar: true,
    show: false,
    parent: win || undefined,
    webPreferences: {
      devTools: false
    }
  });
  imgWin.setMenu(null);
  imgWin.loadURL(url);
  imgWin.once("ready-to-show", function () {
    imgWin.show();
    imgWin.setTitle(title);
  });
});

ipcMain.handle('showSaveDialog', async (event, options: Electron.SaveDialogOptions) => {
  dialog.showSaveDialog(options).then(result => {
    return result;
  }).catch(error => {
    logger.error(`${JSON.stringify(error, Object.getOwnPropertyNames, 2)}`);
  });
});

function needAdminPermission() {
  return new Promise<boolean>((resolve) => {
    const filename = path.join(externalRes, `${randomUUID()}.txt`);
    fs.writeFile(filename, '', (err) => {
      if (err) {
        if (err && err.code == 'EPERM') {
          if (path.parse(externalRes).root == path.parse(process.env.windir!).root) {
            resolve && resolve(!isAdmin());
          }
        } else {
          resolve && resolve(false);
        }
      } else {
        fs.rmSync(filename);
        resolve && resolve(false);
      }
    });
  })
}

function isAdmin(): boolean {
  const lib = koffi.load("Shell32.dll");
  try {
    const IsUserAnAdmin = lib.func("IsUserAnAdmin", "bool", []);
    return IsUserAnAdmin();
  } finally {
    lib.unload();
  }
}

app.whenReady().then(async () => {
  /*
  The current user does not have write permission for files in the program directory and is not an administrator. 
  Close the current program and let the user start the program with administrator privileges
  */
  if (await needAdminPermission()) {
    if (signleLock) {
      app.releaseSingleInstanceLock();
    }
    //It is possible that the program is installed in a directory that requires administrator privileges
    const message = `start "" "${process.argv.join(' ').trim()}`;
    sudo.exec(message, (err, stdout, stderr) => {
      app.exit(0);
    });
    return;
  }



  /**Single instance processing */
  if (!signleLock) {
    dialog.showMessageBoxSync({
      message: app.getLocale() == "zh-CN" ? "本程序仅允许单实例运行，确认后本次运行将自动结束" : "This program only allows a single instance to run, and the run will automatically end after confirmation",
      title: "error",
      type: "error"
    });
    app.exit();
  } else {
    await loadSettings();
    initEventHandle();
    createWindow();
    wakeupApiService();
  }
});<|MERGE_RESOLUTION|>--- conflicted
+++ resolved
@@ -71,10 +71,7 @@
   envType: "ultra",
   port: 59999,
   availableThemes: ["dark", "lnl"],
-<<<<<<< HEAD
   currentTheme:"lnl"
-=======
->>>>>>> 49240920
 };
 
 const logger = {
@@ -262,10 +259,8 @@
   ipcMain.handle("getThemeSettings", async () => {
     return {
       availableThemes: settings.availableThemes,
-<<<<<<< HEAD
       currentTheme:settings.currentTheme
-=======
->>>>>>> 49240920
+
     };
   });
 
