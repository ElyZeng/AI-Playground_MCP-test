--- conflicted
+++ resolved
@@ -6,13 +6,6 @@
       <LanguageSelector></LanguageSelector>
     </div>
     <div v-if="theme.availableThemes.length > 1" class="flex flex-col gap-2">
-<<<<<<< HEAD
-      <p>Theme</p>
-      <div class="grid gap-2" :class="{[`grid-cols-${theme.availableThemes.length}`]: true}">
-        <radio-block v-for="themeName in theme.availableThemes" :checked="theme.active === themeName"
-          :text="themeToDisplayName(themeName)"
-                     @click="() => theme.selected = themeName"></radio-block>
-=======
       <p>{{ languages.SETTINGS_THEME }}</p>
       <div class="grid gap-2" :class="{ [`grid-cols-${theme.availableThemes.length}`]: true }">
         <radio-block
@@ -22,7 +15,6 @@
           :text="themeToDisplayName(themeName)"
           @click="() => (theme.selected = themeName)"
         ></radio-block>
->>>>>>> 7c7474d1
       </div>
     </div>
   </div>
@@ -66,12 +58,6 @@
               ></span>
               <span>{{ textInferenceBackendDisplayName[textInference.backend] }}</span>
               <!--       Flag LlamaCpp as experimental       -->
-<<<<<<< HEAD
-              <span v-if="textInference.backend=='LLAMA.CPP'"
-                class="rounded-lg h-4 px-1 text-xs"
-                    :style="{ 'background-color': '#cc00ff88' }">
-                                Experimental</span>
-=======
               <span
                 v-if="textInference.backend == 'LLAMA.CPP'"
                 class="rounded-lg h-4 px-1 text-xs"
@@ -79,19 +65,10 @@
               >
                 Experimental</span
               >
->>>>>>> 7c7474d1
             </div>
           </template>
           <template #list="slotItem">
             <div class="flex gap-2 items-center">
-<<<<<<< HEAD
-              <span class="rounded-full w-2 h-2" :class="{ 'bg-green-500': isRunning(slotItem.item), 'bg-gray-500': !isRunning(slotItem.item) }"></span>
-              <span>{{ textInferenceBackendDisplayName[slotItem.item as typeof backendTypes[number]] }}</span>
-              <span v-if="slotItem.item=='LLAMA.CPP'"
-                class="rounded-lg h-4 px-1 text-xs"
-                    :style="{ 'background-color': '#cc00ff88' }">
-                                Experimental</span>
-=======
               <span
                 class="rounded-full w-2 h-2"
                 :class="{
@@ -109,13 +86,11 @@
               >
                 Experimental</span
               >
->>>>>>> 7c7474d1
             </div>
           </template>
         </drop-selector>
       </div>
     </div>
-<<<<<<< HEAD
   </div>
   <div class="border-b border-color-spilter flex flex-col gap-5 py-4">
     <h2 class="text-center font-bold">Answer Metrics</h2>
@@ -133,21 +108,6 @@
     </div>
   </div>
   <div class="flex flex-col gap-3">
-    <h2 class="text-center font-bold">{{ languages.SETTINGS_BACKEND_STATUS }}</h2>
-    <table class="text-center w-full mx-2 table-fixed">
-      <tbody>
-        <tr v-for="item in displayComponents">
-          <td style="text-align: left">{{ mapServiceNameToDisplayName(item.serviceName) }}</td>
-          <td :style="{ color: mapStatusToColor(item.status) }">{{ mapToDisplayStatus(item.status) }}</td>
-        </tr>
-      </tbody>
-    </table>
-    <div class="flex flex-col pt-5">
-        <button @click="globalSetup.loadingState = 'manageInstallations'"
-                class="confirm-btn">{{ languages.SETTINGS_MODEL_MANAGE_BACKEND }}
-      </button>
-=======
-    <div class="flex flex-col gap-3">
       <p>{{ languages.SETTINGS_BACKEND_STATUS }}</p>
       <table class="text-center w-full mx-2 table-fixed">
         <tbody>
@@ -164,7 +124,6 @@
           {{ languages.SETTINGS_MODEL_MANAGE_BACKEND }}
         </button>
       </div>
->>>>>>> 7c7474d1
     </div>
   </div>
   <div class="text-right my-5">
