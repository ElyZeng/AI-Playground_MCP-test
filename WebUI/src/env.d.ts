--- conflicted
+++ resolved
@@ -335,20 +335,7 @@
   already_loaded: boolean
 } & CheckModelAlreadyLoadedParameters
 
-<<<<<<< HEAD
-type SDGenerateState =
-  | 'no_start'
-  | 'input_image'
-  | 'load_model'
-  | 'load_model_components'
-  | 'generating'
-  | 'image_out'
-  | 'error'
-
 type BackendServiceName = 'ai-backend' | 'comfyui-backend' | 'llamacpp-backend' | 'openvino-backend'
-=======
-type BackendServiceName = 'ai-backend' | 'comfyui-backend' | 'llamacpp-backend'
->>>>>>> 1c663174
 
 type ApiServiceInformation = {
   serviceName: BackendServiceName
