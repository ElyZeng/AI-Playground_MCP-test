import { defineStore, acceptHMRUpdate } from 'pinia'
import { WebSocket } from 'partysocket'
import { ComfyUIApiWorkflow, Setting, useImageGeneration } from './imageGeneration'
import { useI18N } from './i18n'
import * as toast from '../toast'
import { useGlobalSetup } from '@/assets/js/store/globalSetup.ts'
import { useBackendServices } from '@/assets/js/store/backendServices.ts'

const WEBSOCKET_OPEN = 1

export const useComfyUi = defineStore(
  'comfyUi',
  () => {
    const imageGeneration = useImageGeneration()
    const globalSetup = useGlobalSetup()
    const i18nState = useI18N().state
    const comfyPort = computed(() => comfyUiState.value.port)
    const comfyBaseUrl = computed(() => comfyUiState.value.baseUrl)

    const websocket = ref<WebSocket | null>(null)
    const clientId = '12345'
    const loaderNodes = ref<string[]>([])

    const backendServices = useBackendServices()
    const comfyUiState = computed(() => {
      const comfyUiState = backendServices.info.find(
        (item) => item.serviceName === 'comfyui-backend',
      ) ?? {
        serviceName: 'comfyui-backend',
        status: 'uninitializedStatus',
        baseUrl: '???',
        port: -1,
        isSetUp: false,
        isRequired: false,
      }
      return comfyUiState
    })

    async function installCustomNodesForActiveWorkflowFully() {
      await triggerInstallPythonPackagesForActiveWorkflow()
      const requiresServerReboot = await installCustomNodesForActiveWorkflow()
      if (requiresServerReboot) {
        console.info('restarting comfyUI to finalize installation of required custom nodes')
        await backendServices.stopService('comfyui-backend')
        const startingResult = await backendServices.startService('comfyui-backend')
        if (startingResult !== 'running') {
          throw new Error('Failed to restart comfyUI. Required Nodes are not active.')
        }
        console.info('restart complete')
      }
    }

    function extractCustomNodeInfo(
      workflowNodeInfoString: string,
    ): ComfyUICustomNodesRequestParameters {
      const repoInfoWithPotentialGitRefSplitted = workflowNodeInfoString.replace(' ', '').split('@')
      if (
        repoInfoWithPotentialGitRefSplitted.length > 2 ||
        repoInfoWithPotentialGitRefSplitted.length < 1
      ) {
        console.error(`Could not extract comfyUI node description from ${workflowNodeInfoString}`)
        throw new Error('Could not extract comfyUI node description from ${workflowNodeInfoString}')
      }
      const [repoInfoString, gitRef] = repoInfoWithPotentialGitRefSplitted
      if (!gitRef) {
        console.warn(`No gitRef provided in ${workflowNodeInfoString}.`)
      }
      const repoInfoSplitted = repoInfoString.replace(' ', '').split('/')
      if (repoInfoSplitted.length !== 2) {
        console.error(`Could not extract comfyUI node description from ${workflowNodeInfoString}`)
        throw new Error('Could not extract comfyUI node description from ${workflowNodeInfoString}')
      }
      const [username, repoName] = repoInfoSplitted
      console.info(JSON.stringify({ username: username, repoName: repoName, gitRef: gitRef }))
      return { username: username, repoName: repoName, gitRef: gitRef }
    }

    async function installCustomNodesForActiveWorkflow(): Promise<boolean> {
      const uniqueCustomNodes = new Set(
        imageGeneration.workflows
          .filter((w) => w.name === imageGeneration.activeWorkflowName)
          .filter((w) => w.backend === 'comfyui')
          .flatMap((item) => item.comfyUIRequirements.customNodes),
      )
      const requiredCustomNodes: ComfyUICustomNodesRequestParameters[] = [...uniqueCustomNodes].map(
        (nodeName) => extractCustomNodeInfo(nodeName),
      )
      const response = await fetch(`${globalSetup.apiHost}/api/comfyUi/loadCustomNodes`, {
        method: 'POST',
        body: JSON.stringify({ data: requiredCustomNodes }),
        headers: {
          'Content-Type': 'application/json',
        },
      })
      if (response.status !== 200) {
        throw new Error('Request Failure to install required comfyUINode')
      }
      const data = (await response.json()) as { node: string; success: boolean }[]
      const notInstalledNodes = data.filter((item) => !item.success)
      if (notInstalledNodes.length > 0) {
        throw new Error(`Failed to install required comfyUI custom nodes: ${notInstalledNodes}`)
      }
      const areNewNodesInstalled = data.length > 0
      return areNewNodesInstalled
    }

    async function triggerInstallPythonPackagesForActiveWorkflow() {
      const uniquePackages = new Set(
        imageGeneration.workflows
          .filter((w) => w.name === imageGeneration.activeWorkflowName)
          .filter((w) => w.backend === 'comfyui')
          .flatMap((item) => item.comfyUIRequirements.pythonPackages ?? []),
      )
      const toBeInstalledPackages = [...uniquePackages]
      console.info('Installing python packages', { toBeInstalledPackages })
      const response = await fetch(`${globalSetup.apiHost}/api/comfyUi/installPythonPackage`, {
        method: 'POST',
        body: JSON.stringify({ data: toBeInstalledPackages }),
        headers: {
          'Content-Type': 'application/json',
        },
      })
      if (response.status === 200) {
        console.info('python package installation completed')
        return
      }
      const data = await response.json()
      throw new Error(data.error_message)
    }

    function connectToComfyUi() {
      if (comfyUiState.value.status !== 'running') {
        console.warn('ComfyUI backend not running, cannot start websocket')
        return
      }
      const comfyWsUrl = `ws://localhost:${comfyPort.value}/ws?clientId=${clientId}`
      console.info('Connecting to ComfyUI', { comfyWsUrl })
      websocket.value = new WebSocket(comfyWsUrl)
      websocket.value.binaryType = 'arraybuffer'
      websocket.value.addEventListener('message', (event) => {
        try {
          if (event.data instanceof ArrayBuffer) {
            const view = new DataView(event.data)
            const eventType = view.getUint32(0)
            const buffer = event.data.slice(4)
            switch (eventType) {
              case 1:
                const view2 = new DataView(event.data)
                const imageType = view2.getUint32(0)
                let imageMime
                switch (imageType) {
                  case 1:
                  default:
                    imageMime = 'image/jpeg'
                    break
                  case 2:
                    imageMime = 'image/png'
                }
                const imageBlob = new Blob([buffer.slice(4)], {
                  type: imageMime,
                })
                console.log('got image blob')
                const imageUrl = URL.createObjectURL(imageBlob)
                console.log('image url', imageUrl)
                if (imageBlob) {
                  imageGeneration.previewIdx = imageGeneration.generateIdx
                  imageGeneration.updateDestImage(imageGeneration.generateIdx, imageUrl)
                }
                break
              default:
                throw new Error(`Unknown binary websocket message of type ${eventType}`)
            }
          } else {
            const msg = JSON.parse(event.data)
            switch (msg.type) {
              case 'status':
                break
              case 'progress':
                imageGeneration.currentState = 'generating'
                imageGeneration.stepText = `${i18nState.COM_GENERATING} ${msg.data.value}/${msg.data.max}`
                console.log('progress', { data: msg.data })
                break
              case 'executing':
                console.log('executing', {
                  detail: msg.data.display_node || msg.data.node,
                })
                if (loaderNodes.value.includes(msg?.data?.node)) {
                  imageGeneration.currentState = 'load_model'
                } else {
                  imageGeneration.currentState = 'generating'
                }
                break
              case 'executed':
                const images: { filename: string; type: string; subfolder: string }[] =
                  msg.data?.output?.images?.filter((i: { type: string }) => i.type === 'output')
                images.forEach((image) => {
                  imageGeneration.updateDestImage(
                    imageGeneration.generateIdx,
                    `${comfyBaseUrl.value}/view?filename=${image.filename}&type=${image.type}&subfolder=${image.subfolder ?? ''}`,
                  )
                  imageGeneration.generateIdx++
                })
                console.log('executed', { detail: msg.data })
                break
              case 'execution_start':
                imageGeneration.processing = true
                console.log('execution_start', { detail: msg.data })
                break
              case 'execution_success':
                imageGeneration.processing = false
                console.log('execution_success', { detail: msg.data })
                break
              case 'execution_error':
                imageGeneration.processing = false
                break
              case 'execution_interrupted':
                imageGeneration.processing = false
                break
              case 'execution_cached':
                break
            }
          }
        } catch (error) {
          console.warn('Unhandled message:', event.data, error)
        }
      })
    }

    watchEffect(() => {
      if (comfyPort && comfyUiState.value.status === 'running') {
        connectToComfyUi()
      }
    })

    function dataURItoBlob(dataURI: string) {
      const bytes =
        dataURI.split(',')[0].indexOf('base64') >= 0
          ? atob(dataURI.split(',')[1])
          : unescape(dataURI.split(',')[1])
      const mimeType = dataURI.split(',')[0].split(':')[1].split(';')[0]

      const intArray = new Uint8Array(bytes.length)
      for (let i = 0; i < bytes.length; i++) {
        intArray[i] = bytes.charCodeAt(i)
      }

      return new Blob([intArray], { type: mimeType })
    }

    async function modifyDynamicSettingsInWorkflow(mutableWorkflow: ComfyUIApiWorkflow) {
      for (const input of imageGeneration.comfyInputs) {
        const keys = findKeysByTitle(mutableWorkflow, input.nodeTitle)
        if (input.type === 'number' || input.type === 'string' || input.type === 'boolean') {
          if (input.type === 'string')
            console.log('probably modifying string', input.label, input.current.value)
          if (mutableWorkflow[keys[0]].inputs !== undefined) {
            if (input.type === 'string')
              console.log('actually modifying string', input.label, input.current.value)
<<<<<<< HEAD
            // eslint-disable-next-line @typescript-eslint/no-explicit-any
            ;(mutableWorkflow[keys[0]].inputs as any)[input.nodeInput] = input.current.value
          }
        }
        if (input.type === 'image') {
          if (typeof input.current.value !== 'string') continue
          const uploadImageHash = Array.from(
            new Uint8Array(
              await window.crypto.subtle.digest(
                'SHA-256',
                new TextEncoder().encode(input.current.value),
              ),
            ),
          )
            .map((b) => b.toString(16).padStart(2, '0'))
            .join('')
          const uploadImageExtension = input.current.value.match(
            /data:image\/(png|jpeg|webp);base64,/,
          )?.[1]
          const uploadImageName = `${uploadImageHash}.${uploadImageExtension}`
          console.log('uploadImageName', uploadImageName)
          if (mutableWorkflow[keys[0]].inputs !== undefined) {
            // eslint-disable-next-line @typescript-eslint/no-explicit-any
            ;(mutableWorkflow[keys[0]].inputs as any)[input.nodeInput] = uploadImageName
          }
          const data = new FormData()
          data.append('image', dataURItoBlob(input.current.value), uploadImageName)
          await fetch(`${comfyBaseUrl.value}/upload/image`, {
            method: 'POST',
            body: data,
          })
        }
=======
              // eslint-disable-next-line @typescript-eslint/no-explicit-any
            ;(mutableWorkflow[keys[0]].inputs as any)[input.nodeInput] = input.current.value
          }
        }
        if (input.type === 'image') {
          if (typeof input.current.value !== 'string') continue
          const uploadImageHash = Array.from(
            new Uint8Array(
              await window.crypto.subtle.digest(
                'SHA-256',
                new TextEncoder().encode(input.current.value),
              ),
            ),
          )
            .map((b) => b.toString(16).padStart(2, '0'))
            .join('')
          const uploadImageExtension = input.current.value.match(
            /data:image\/(png|jpeg|webp);base64,/,
          )?.[1]
          const uploadImageName = `${uploadImageHash}.${uploadImageExtension}`
          console.log('uploadImageName', uploadImageName)
          if (mutableWorkflow[keys[0]].inputs !== undefined) {
            // eslint-disable-next-line @typescript-eslint/no-explicit-any
            ;(mutableWorkflow[keys[0]].inputs as any)[input.nodeInput] = uploadImageName
          }
          const data = new FormData()
          data.append('image', dataURItoBlob(input.current.value), uploadImageName)
          await fetch(`${comfyBaseUrl.value}/upload/image`, {
            method: 'POST',
            body: data,
          })
        }
>>>>>>> 5ff42989
      }
    }

    async function generate() {
      console.log('generateWithComfy')
      if (imageGeneration.activeWorkflow.backend !== 'comfyui') {
        console.warn('The selected workflow is not a comfyui workflow')
        return
      }
      if (imageGeneration.processing) {
        console.warn('Already processing')
        return
      }
      if (websocket.value?.readyState !== WEBSOCKET_OPEN) {
        console.warn('Websocket not open')
        return
      }

      try {
        await installCustomNodesForActiveWorkflowFully()

        const mutableWorkflow: ComfyUIApiWorkflow = JSON.parse(
          JSON.stringify(imageGeneration.activeWorkflow.comfyUiApiWorkflow),
        )
        const seed = imageGeneration.seed === -1 ? Math.random() * 1000000 : imageGeneration.seed

        modifySettingInWorkflow(mutableWorkflow, 'inferenceSteps', imageGeneration.inferenceSteps)
        modifySettingInWorkflow(mutableWorkflow, 'height', imageGeneration.height)
        modifySettingInWorkflow(mutableWorkflow, 'width', imageGeneration.width)
        modifySettingInWorkflow(mutableWorkflow, 'prompt', imageGeneration.prompt)
        modifySettingInWorkflow(mutableWorkflow, 'negativePrompt', imageGeneration.negativePrompt)

        await modifyDynamicSettingsInWorkflow(mutableWorkflow)

        loaderNodes.value = [
          ...findKeysByClassType(mutableWorkflow, 'CheckpointLoaderSimple'),
          ...findKeysByClassType(mutableWorkflow, 'Unet Loader (GGUF)'),
          ...findKeysByClassType(mutableWorkflow, 'DualCLIPLoader (GGUF)'),
        ]

        for (let i = 0; i < imageGeneration.batchSize; i++) {
          modifySettingInWorkflow(mutableWorkflow, 'seed', `${(seed + i).toFixed(0)}`)

          const result = await fetch(`${comfyBaseUrl.value}/prompt`, {
            method: 'POST',
            headers: {
              'Content-Type': 'application/json',
            },
            body: JSON.stringify({
              prompt: mutableWorkflow,
              client_id: clientId,
            }),
          })
          if (result.status > 299) {
            throw new Error(
              `ComfyUI Backend responded with ${result.status}: ${await result.text()}`,
            )
          }
        }
      } catch (ex) {
        console.error('Error generating image', ex)
        toast.error('Backend could not generate image.')
        imageGeneration.processing = false
        imageGeneration.currentState = 'no_start'
      } finally {
      }
    }

    async function stop() {
      await fetch(`${comfyBaseUrl.value}/queue`, {
        method: 'POST',
        headers: {
          'Content-Type': 'application/json',
        },
        body: JSON.stringify({ clear: true }),
      })
      await fetch(`${comfyBaseUrl.value}/interrupt`, {
        method: 'POST',
        headers: {
          'Content-Type': 'application/json',
        },
      })
    }

    return {
      generate,
      stop,
    }
  },
  {
    persist: {
      pick: ['backend'],
    },
  },
)

const settingToComfyInputsName = {
  seed: ['seed', 'noise_seed'],
  inferenceSteps: ['steps'],
  height: ['height'],
  width: ['width'],
  prompt: ['text'],
  negativePrompt: ['text'],
  guidanceScale: ['cfg'],
  scheduler: ['scheduler'],
  batchSize: ['batch_size'],
} satisfies Partial<Record<Setting, string[]>>
type ComfySetting = keyof typeof settingToComfyInputsName
const findKeysByTitle = (workflow: ComfyUIApiWorkflow, title: ComfySetting | 'loader' | string) =>
<<<<<<< HEAD
  // eslint-disable-next-line @typescript-eslint/no-explicit-any
  Object.entries(workflow)
    .filter(([_key, value]) => (value as any)?.['_meta']?.title === title)
    .map(([key, _value]) => key)
const findKeysByClassType = (workflow: ComfyUIApiWorkflow, classType: string) =>
  // eslint-disable-next-line @typescript-eslint/no-explicit-any
  Object.entries(workflow)
=======
  Object.entries(workflow)
    // eslint-disable-next-line @typescript-eslint/no-explicit-any
    .filter(([_key, value]) => (value as any)?.['_meta']?.title === title)
    .map(([key, _value]) => key)
const findKeysByClassType = (workflow: ComfyUIApiWorkflow, classType: string) =>
  Object.entries(workflow)
    // eslint-disable-next-line @typescript-eslint/no-explicit-any
>>>>>>> 5ff42989
    .filter(([_key, value]) => (value as any)?.['class_type'] === classType)
    .map(([key, _value]) => key)
const findKeysByInputsName = (workflow: ComfyUIApiWorkflow, setting: ComfySetting) => {
  for (const inputName of settingToComfyInputsName[setting]) {
    if (inputName === 'text') continue
<<<<<<< HEAD
    // eslint-disable-next-line @typescript-eslint/no-explicit-any
    const keys = Object.entries(workflow)
=======
    const keys = Object.entries(workflow)
      // eslint-disable-next-line @typescript-eslint/no-explicit-any
>>>>>>> 5ff42989
      .filter(([_key, value]) => (value as any)?.['inputs']?.[inputName ?? ''] !== undefined)
      .map(([key, _value]) => key)
    if (keys.length > 0) return keys
  }
  return []
}
const getInputNameBySettingAndKey = (
  workflow: ComfyUIApiWorkflow,
  key: string,
  setting: ComfySetting,
) => {
  for (const inputName of settingToComfyInputsName[setting]) {
    if (workflow[key]?.inputs?.[inputName ?? '']) return inputName
  }
  return ''
}

function modifySettingInWorkflow(
  workflow: ComfyUIApiWorkflow,
  setting: ComfySetting,
  value: unknown,
) {
  const keys =
    findKeysByTitle(workflow, setting).length > 0
      ? findKeysByTitle(workflow, setting)
      : findKeysByInputsName(workflow, setting)
  if (keys.length === 0) {
    console.error(`No key found for setting ${setting}. Stopping generation`)
    return
  }
  if (keys.length > 1) {
    console.warn(`Multiple keys found for setting ${setting}. Using first one`)
  }
  const key = keys[0]
  if (workflow[key]?.inputs?.[getInputNameBySettingAndKey(workflow, key, setting)] !== undefined) {
    workflow[key].inputs[getInputNameBySettingAndKey(workflow, key, setting)] = value
  }
}

if (import.meta.hot) {
  import.meta.hot.accept(acceptHMRUpdate(useComfyUi, import.meta.hot))
}<|MERGE_RESOLUTION|>--- conflicted
+++ resolved
@@ -256,40 +256,6 @@
           if (mutableWorkflow[keys[0]].inputs !== undefined) {
             if (input.type === 'string')
               console.log('actually modifying string', input.label, input.current.value)
-<<<<<<< HEAD
-            // eslint-disable-next-line @typescript-eslint/no-explicit-any
-            ;(mutableWorkflow[keys[0]].inputs as any)[input.nodeInput] = input.current.value
-          }
-        }
-        if (input.type === 'image') {
-          if (typeof input.current.value !== 'string') continue
-          const uploadImageHash = Array.from(
-            new Uint8Array(
-              await window.crypto.subtle.digest(
-                'SHA-256',
-                new TextEncoder().encode(input.current.value),
-              ),
-            ),
-          )
-            .map((b) => b.toString(16).padStart(2, '0'))
-            .join('')
-          const uploadImageExtension = input.current.value.match(
-            /data:image\/(png|jpeg|webp);base64,/,
-          )?.[1]
-          const uploadImageName = `${uploadImageHash}.${uploadImageExtension}`
-          console.log('uploadImageName', uploadImageName)
-          if (mutableWorkflow[keys[0]].inputs !== undefined) {
-            // eslint-disable-next-line @typescript-eslint/no-explicit-any
-            ;(mutableWorkflow[keys[0]].inputs as any)[input.nodeInput] = uploadImageName
-          }
-          const data = new FormData()
-          data.append('image', dataURItoBlob(input.current.value), uploadImageName)
-          await fetch(`${comfyBaseUrl.value}/upload/image`, {
-            method: 'POST',
-            body: data,
-          })
-        }
-=======
               // eslint-disable-next-line @typescript-eslint/no-explicit-any
             ;(mutableWorkflow[keys[0]].inputs as any)[input.nodeInput] = input.current.value
           }
@@ -322,7 +288,6 @@
             body: data,
           })
         }
->>>>>>> 5ff42989
       }
     }
 
@@ -432,15 +397,6 @@
 } satisfies Partial<Record<Setting, string[]>>
 type ComfySetting = keyof typeof settingToComfyInputsName
 const findKeysByTitle = (workflow: ComfyUIApiWorkflow, title: ComfySetting | 'loader' | string) =>
-<<<<<<< HEAD
-  // eslint-disable-next-line @typescript-eslint/no-explicit-any
-  Object.entries(workflow)
-    .filter(([_key, value]) => (value as any)?.['_meta']?.title === title)
-    .map(([key, _value]) => key)
-const findKeysByClassType = (workflow: ComfyUIApiWorkflow, classType: string) =>
-  // eslint-disable-next-line @typescript-eslint/no-explicit-any
-  Object.entries(workflow)
-=======
   Object.entries(workflow)
     // eslint-disable-next-line @typescript-eslint/no-explicit-any
     .filter(([_key, value]) => (value as any)?.['_meta']?.title === title)
@@ -448,19 +404,13 @@
 const findKeysByClassType = (workflow: ComfyUIApiWorkflow, classType: string) =>
   Object.entries(workflow)
     // eslint-disable-next-line @typescript-eslint/no-explicit-any
->>>>>>> 5ff42989
     .filter(([_key, value]) => (value as any)?.['class_type'] === classType)
     .map(([key, _value]) => key)
 const findKeysByInputsName = (workflow: ComfyUIApiWorkflow, setting: ComfySetting) => {
   for (const inputName of settingToComfyInputsName[setting]) {
     if (inputName === 'text') continue
-<<<<<<< HEAD
-    // eslint-disable-next-line @typescript-eslint/no-explicit-any
-    const keys = Object.entries(workflow)
-=======
     const keys = Object.entries(workflow)
       // eslint-disable-next-line @typescript-eslint/no-explicit-any
->>>>>>> 5ff42989
       .filter(([_key, value]) => (value as any)?.['inputs']?.[inputName ?? ''] !== undefined)
       .map(([key, _value]) => key)
     if (keys.length > 0) return keys
