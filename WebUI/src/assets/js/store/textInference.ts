import { acceptHMRUpdate, defineStore } from 'pinia'
import { z } from 'zod'
import { useBackendServices } from './backendServices'
import { useModels } from './models'
import * as Const from '@/assets/js/const'

export const llmBackendTypes = ['ipexLLM', 'llamaCPP', 'openVINO'] as const
const LlmBackendSchema = z.enum(llmBackendTypes)
export type LlmBackend = z.infer<typeof LlmBackendSchema>

const backendToService = {
  ipexLLM: 'ai-backend',
  llamaCPP: 'llamacpp-backend',
  openVINO: 'openvino-backend',
} as const

export type LlmModel = {
  name: string
  type: LlmBackend
  active: boolean
  downloaded: boolean
}

export const useTextInference = defineStore(
  'textInference',
  () => {
    const backendServices = useBackendServices()
<<<<<<< HEAD
    const models = useModels()
    const backend = ref<LlmBackend>('ipexLLM')
=======
    const backend = ref<Backend>('IPEX-LLM')
    const activeModel = ref<string | null>(null)
    const metricsEnabled = ref(false)
    const maxTokens = ref<number>(1024)
>>>>>>> a210a362

    const selectedModels = ref<{ [key in LlmBackend]: string | null }>({
      ipexLLM: null,
      llamaCPP: null,
      openVINO: null,
    })

    const llmModels = computed(() => {
      const llmTypeModels = models.models.filter((m) =>
        ['ipexLLM', 'llamaCPP', 'openVINO'].includes(m.type),
      )
      const newModels = llmTypeModels.map((m) => {
        const selectedModelForType = selectedModels.value[m.type as LlmBackend]
        return {
          name: m.name,
          type: m.type as LlmBackend,
          downloaded: m.downloaded,
          active:
            m.name === selectedModelForType ||
            (!llmTypeModels.some((m) => m.name === selectedModelForType) && m.default),
        }
      })
      console.log('llmModels changed', newModels)
      return newModels
    })

    const selectModel = (backend: LlmBackend, modelName: string) => {
      selectedModels.value[backend] = modelName
    }

    const backendToAipgBackendName = {
      ipexLLM: 'default',
      llamaCPP: 'llama_cpp',
      openVINO: 'openvino',
    } as const

    const backendToAipgModelTypeNumber = {
      ipexLLM: Const.MODEL_TYPE_LLM,
      llamaCPP: Const.MODEL_TYPE_LLAMA_CPP,
      openVINO: Const.MODEL_TYPE_OPENVINO,
    } as const

    async function getDownloadParamsForCurrentModelIfRequired() {
      if (!activeModel.value) return []
      const checkList = {
        repo_id: activeModel.value,
        type: backendToAipgModelTypeNumber[backend.value],
        backend: backendToAipgBackendName[backend.value],
      }
      const checkedModels = await models.checkModelAlreadyLoaded([checkList])
      const notYetDownloaded = checkedModels.filter((m) => !m.already_loaded)
      return notYetDownloaded
    }

    const activeModel = computed(() => {
      const newActiveModel = llmModels.value
        .filter((m) => m.type === backend.value)
        .find((m) => m.active)?.name
      console.log('activeModel changed', newActiveModel)
      return newActiveModel
    })
    const metricsEnabled = ref(false)

    const currentBackendUrl = computed(
      () =>
        backendServices.info.find((item) => item.serviceName === backendToService[backend.value])
          ?.baseUrl,
    )

    function toggleMetrics() {
      metricsEnabled.value = !metricsEnabled.value
    }

    const fontSizeIndex = ref<number>(1)
    const fontSizes = [
      'text-xs',
      'text-sm',
      'text-base',
      'text-lg',
      'text-xl',
      'text-2xl',
      'text-3xl',
      'text-4xl',
      'text-5xl',
      'text-6xl',
      'text-7xl',
      'text-8xl',
      'text-9xl',
    ]
    const iconSizes = [
      'size-[40px]',
      'size-[42px]',
      'size-[44px]',
      'size-[46px]',
      'size-[48px]',
      'size-[50px]',
      'size-[52px]',
      'size-[54px]',
      'size-[56px]',
      'size-[58px]',
      'size-[60px]',
      'size-[62px]',
      'size-[64px]',
    ]

    const fontSizeClass = computed(() => fontSizes[fontSizeIndex.value])
    const nameSizeClass = computed(() => fontSizes[Math.max(fontSizeIndex.value - 2, 0)])
    const iconSizeClass = computed(() => iconSizes[fontSizeIndex.value])
    const isMaxSize = computed(() => fontSizeIndex.value >= fontSizes.length - 1)
    const isMinSize = computed(() => fontSizeIndex.value <= 0)

    function increaseFontSize() {
      if (!isMaxSize.value) {
        fontSizeIndex.value++
      }
    }
    function decreaseFontSize() {
      if (!isMinSize.value) {
        fontSizeIndex.value--
      }
    }

    return {
      backend,
      activeModel,
      selectedModels,
      llmModels,
      currentBackendUrl,
      metricsEnabled,
<<<<<<< HEAD
=======
      toggleMetrics,
      maxTokens,
>>>>>>> a210a362
      fontSizeClass,
      nameSizeClass,
      iconSizeClass,
      isMaxSize,
      isMinSize,
      selectModel,
      getDownloadParamsForCurrentModelIfRequired,
      toggleMetrics,
      increaseFontSize,
      decreaseFontSize,
    }
  },
  {
    persist: {
<<<<<<< HEAD
      pick: ['backend', 'selectedModels'],
=======
      pick: ['backend', 'activeModel', 'maxTokens'],
>>>>>>> a210a362
    },
  },
)

if (import.meta.hot) {
  import.meta.hot.accept(acceptHMRUpdate(useTextInference, import.meta.hot))
}<|MERGE_RESOLUTION|>--- conflicted
+++ resolved
@@ -25,15 +25,8 @@
   'textInference',
   () => {
     const backendServices = useBackendServices()
-<<<<<<< HEAD
     const models = useModels()
     const backend = ref<LlmBackend>('ipexLLM')
-=======
-    const backend = ref<Backend>('IPEX-LLM')
-    const activeModel = ref<string | null>(null)
-    const metricsEnabled = ref(false)
-    const maxTokens = ref<number>(1024)
->>>>>>> a210a362
 
     const selectedModels = ref<{ [key in LlmBackend]: string | null }>({
       ipexLLM: null,
@@ -96,6 +89,7 @@
       return newActiveModel
     })
     const metricsEnabled = ref(false)
+    const maxTokens = ref<number>(1024)
 
     const currentBackendUrl = computed(
       () =>
@@ -163,11 +157,7 @@
       llmModels,
       currentBackendUrl,
       metricsEnabled,
-<<<<<<< HEAD
-=======
-      toggleMetrics,
       maxTokens,
->>>>>>> a210a362
       fontSizeClass,
       nameSizeClass,
       iconSizeClass,
@@ -182,11 +172,7 @@
   },
   {
     persist: {
-<<<<<<< HEAD
-      pick: ['backend', 'selectedModels'],
-=======
-      pick: ['backend', 'activeModel', 'maxTokens'],
->>>>>>> a210a362
+      pick: ['backend', 'selectedModels', 'maxTokens'],
     },
   },
 )
