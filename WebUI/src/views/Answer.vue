--- conflicted
+++ resolved
@@ -462,83 +462,32 @@
             <span class="svg-icon i-zoom-out w-4 h-4"></span>
           </button>
         </div>
-        <div v-show="textInference.backend === 'ipexLLM'" class="flex items-center gap-2">
-          <div class="v-checkbox flex-none" type="button" :disabled="processing">
+        <div class="flex items-center gap-2">
+          <!-- <div class="v-checkbox flex-none" type="button" :disabled="processing">
             <button
               v-show="!ragData.processEnable"
               class="v-checkbox-control flex-none"
               :class="{ 'v-checkbox-checked': ragData.enable }"
               @click="toggleRag(!ragData.enable)"
             ></button>
-<<<<<<< HEAD
-            <button
-              class="flex items-center flex-none justify-center gap-2 border border-white rounded-md text-sm px-4 py-1 ml-2"
-              @click="textInference.increaseFontSize"
-              :disabled="textInference.isMaxSize"
-              :class="{ 'opacity-50 cursor-not-allowed': textInference.isMaxSize }"
-            >
-              <span class="svg-icon i-zoom-in w-4 h-4"></span>
-              <span>{{ languages.INCREASE_FONT_SIZE }}</span>
-            </button>
-            <button
-              class="flex items-center flex-none justify-center gap-2 border border-white rounded-md text-sm px-4 py-1 ml-2"
-              @click="textInference.decreaseFontSize"
-              :disabled="textInference.isMinSize"
-              :class="{ 'opacity-50 cursor-not-allowed': textInference.isMinSize }"
-            >
-              <span class="svg-icon i-zoom-out w-4 h-4"></span>
-              <span>{{ languages.DECREASE_FONT_SIZE }}</span>
-            </button>
-          </div>
-          <div class="flex justify-center items-center gap-2">
-            <button
-              class="flex items-center justify-center flex-none gap-2 border border-white rounded-md text-sm px-4 py-1"
-              @click="showUploader = !showUploader"
-              :disabled="processing"
-            >
-              <span class="svg-icon i-upload w-4 h-4"></span>
-              <span>{{ languages.ANSWER_RAG_OPEN_DIALOG }}</span>
-            </button>
-            <drop-selector
-              :array="
-                textInference.llmEmbeddingModels.filter((m) => m.type === textInference.backend)
-              "
-              @change="(i) => textInference.selectEmbeddingModel(textInference.backend, i.name)"
-              class="w-96"
-            >
-              <template #selected>
-                <model-drop-down-item
-                  :model="
-                    textInference.llmEmbeddingModels
-                      .filter((m) => m.type === textInference.backend)
-                      .find((m) => m.active)
-                  "
-                ></model-drop-down-item>
-              </template>
-              <template #list="slotItem">
-                <model-drop-down-item :model="slotItem.item"></model-drop-down-item>
-              </template>
-            </drop-selector>
-          </div>
-=======
             <span
               v-show="ragData.processEnable"
               class="w-4 h-4 svg-icon i-loading flex-none"
             ></span>
             <label class="v-checkbox-label">{{ languages.ANSWER_RAG_ENABLE }}</label>
-          </div>
+          </div> -->
           <button
             class="flex items-center justify-center flex-none gap-2 border border-white rounded-md text-sm px-4 py-1"
-            @click="ragData.showUploader = true"
-            :disabled="!ragData.enable || processing"
+              @click="showUploader = !showUploader"
+              :disabled="processing"
           >
             <span class="svg-icon i-upload w-4 h-4"></span>
             <span>{{ languages.ANSWER_RAG_OPEN_DIALOG }}</span>
           </button>
           <drop-selector
-            :array="globalSetup.models.embedding"
-            @change="changeEmbeddingModel"
-            :disabled="ragData.enable || processing"
+            :array="textInference.llmEmbeddingModels.filter((m) => m.type === textInference.backend)"
+            @change="(i) => textInference.selectEmbeddingModel(textInference.backend, i.name)"
+            :disabled="processing"
             class="w-96"
           >
             <template #selected>
@@ -554,7 +503,6 @@
               </div>
             </template>
           </drop-selector>
->>>>>>> 78228ce9
         </div>
       </div>
       <div class="w-full h-32 gap-3 flex-none flex items-center pt-2">
@@ -584,15 +532,7 @@
           <span>{{ languages.COM_STOP }}</span>
         </button>
       </div>
-<<<<<<< HEAD
-=======
-
-      <rag
-        v-if="ragData.showUploader && textInference.backend !== 'llamaCPP'"
-        ref="ragPanel"
-        @close="ragData.showUploader = false"
-      ></rag>
->>>>>>> 78228ce9
+
     </div>
   </div>
 </template>
