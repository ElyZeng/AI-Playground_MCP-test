--- conflicted
+++ resolved
@@ -165,21 +165,10 @@
 import * as toast from '@/assets/js/toast'
 import * as util from '@/assets/js/util'
 import LoadingBar from '../components/LoadingBar.vue'
-<<<<<<< HEAD
-import PaintInfo from '@/components/PaintInfo.vue'
-import { useImageGeneration } from '@/assets/js/store/imageGeneration'
-import { useStableDiffusion } from '@/assets/js/store/stableDiffusion'
-import { useBackendServices } from '@/assets/js/store/backendServices'
-
-const imageGeneration = useImageGeneration()
-const stableDiffusion = useStableDiffusion()
-const backendServices = useBackendServices()
-=======
 import InfoTable from '@/components/InfoTable.vue'
 import { Image, useImageGeneration } from '@/assets/js/store/imageGeneration'
 
 const imageGeneration = useImageGeneration()
->>>>>>> 1c663174
 const i18nState = useI18N().state
 const showInfoParams = ref(false)
 const selectedImageId = ref<string | null>(null)
@@ -211,15 +200,6 @@
 
 async function generateImage() {
   await ensureModelsAreAvailable()
-<<<<<<< HEAD
-  reset()
-  const inferenceBackendService: BackendServiceName =
-    imageGeneration.backend === 'comfyui' ? 'comfyui-backend' : 'ai-backend'
-  await backendServices.resetLastUsedInferenceBackend(inferenceBackendService)
-  backendServices.updateLastUsedBackend(inferenceBackendService)
-
-=======
->>>>>>> 1c663174
   await imageGeneration.generate()
 }
 
